[package]
name = "pallet-ethereum-chain-id"
authors = [ "PureStake" ]
edition = "2018"
version = "1.0.0"

[dependencies]
serde = { version = "1.0.101", optional = true, features = [ "derive" ] }

<<<<<<< HEAD
frame-support = { git = "https://github.com/purestake/substrate", default-features = false, branch = "moonbeam-polkadot-v0.9.13" }
frame-system = { git = "https://github.com/purestake/substrate", default-features = false, branch = "moonbeam-polkadot-v0.9.13" }
=======
# Substrate
frame-support = { git = "https://github.com/purestake/substrate", branch = "moonbeam-polkadot-v0.9.12", default-features = false }
frame-system = { git = "https://github.com/purestake/substrate", branch = "moonbeam-polkadot-v0.9.12", default-features = false }
parity-scale-codec = { version = "2.2", default-features = false, features = [ "derive" ] }
scale-info = { version = "1.0", default-features = false, features = [ "derive" ] }
>>>>>>> dfe363ba

[features]
default = [ "std" ]
std = [
	"frame-support/std",
	"frame-system/std",
	"parity-scale-codec/std",
	"scale-info/std",
	"serde",
]
try-runtime = [ "frame-support/try-runtime" ]<|MERGE_RESOLUTION|>--- conflicted
+++ resolved
@@ -7,16 +7,11 @@
 [dependencies]
 serde = { version = "1.0.101", optional = true, features = [ "derive" ] }
 
-<<<<<<< HEAD
-frame-support = { git = "https://github.com/purestake/substrate", default-features = false, branch = "moonbeam-polkadot-v0.9.13" }
-frame-system = { git = "https://github.com/purestake/substrate", default-features = false, branch = "moonbeam-polkadot-v0.9.13" }
-=======
 # Substrate
-frame-support = { git = "https://github.com/purestake/substrate", branch = "moonbeam-polkadot-v0.9.12", default-features = false }
-frame-system = { git = "https://github.com/purestake/substrate", branch = "moonbeam-polkadot-v0.9.12", default-features = false }
+frame-support = { git = "https://github.com/purestake/substrate", branch = "moonbeam-polkadot-v0.9.13", default-features = false }
+frame-system = { git = "https://github.com/purestake/substrate", branch = "moonbeam-polkadot-v0.9.13", default-features = false }
 parity-scale-codec = { version = "2.2", default-features = false, features = [ "derive" ] }
 scale-info = { version = "1.0", default-features = false, features = [ "derive" ] }
->>>>>>> dfe363ba
 
 [features]
 default = [ "std" ]
