--- conflicted
+++ resolved
@@ -6,37 +6,24 @@
 
 [dependencies]
 serde = { version = "1.0.124", optional = true }
-<<<<<<< HEAD
-parity-scale-codec = { version = "2.0.0", default-features = false, features = ["derive"] }
-sp-runtime = { git = "https://github.com/purestake/substrate", default-features = false, branch = "moonbeam-polkadot-v0.9.13" }
-sp-io = { git = "https://github.com/purestake/substrate", default-features = false, branch = "moonbeam-polkadot-v0.9.13" }
-sp-std = { git = "https://github.com/purestake/substrate", default-features = false, branch = "moonbeam-polkadot-v0.9.13" }
-xcm = { git = "https://github.com/purestake/polkadot", default-features = false, branch = "moonbeam-polkadot-v0.9.13" }
-=======
 
 # Moonbeam
->>>>>>> dfe363ba
 xcm-primitives = { path = "../../primitives/xcm/", default-features = false }
 
-<<<<<<< HEAD
-frame-support = { git = "https://github.com/purestake/substrate", default-features = false, branch = "moonbeam-polkadot-v0.9.13" }
-frame-system = { git = "https://github.com/purestake/substrate", default-features = false, branch = "moonbeam-polkadot-v0.9.13" }
-=======
 # Substrate
-frame-support = { git = "https://github.com/purestake/substrate", branch = "moonbeam-polkadot-v0.9.12", default-features = false }
-frame-system = { git = "https://github.com/purestake/substrate", branch = "moonbeam-polkadot-v0.9.12", default-features = false }
+frame-support = { git = "https://github.com/purestake/substrate", branch = "moonbeam-polkadot-v0.9.13", default-features = false }
+frame-system = { git = "https://github.com/purestake/substrate", branch = "moonbeam-polkadot-v0.9.13", default-features = false }
 parity-scale-codec = { version = "2.0.0", default-features = false, features = [ "derive" ] }
 scale-info = { version = "1.0", default-features = false, features = [ "derive" ] }
-sp-io = { git = "https://github.com/purestake/substrate", branch = "moonbeam-polkadot-v0.9.12", default-features = false }
-sp-runtime = { git = "https://github.com/purestake/substrate", branch = "moonbeam-polkadot-v0.9.12", default-features = false }
-sp-std = { git = "https://github.com/purestake/substrate", branch = "moonbeam-polkadot-v0.9.12", default-features = false }
+sp-io = { git = "https://github.com/purestake/substrate", branch = "moonbeam-polkadot-v0.9.13", default-features = false }
+sp-runtime = { git = "https://github.com/purestake/substrate", branch = "moonbeam-polkadot-v0.9.13", default-features = false }
+sp-std = { git = "https://github.com/purestake/substrate", branch = "moonbeam-polkadot-v0.9.13", default-features = false }
 
 # Polkadot
-xcm = { git = "https://github.com/purestake/polkadot", branch = "moonbeam-polkadot-v0.9.12", default-features = false }
+xcm = { git = "https://github.com/purestake/polkadot", branch = "moonbeam-polkadot-v0.9.13", default-features = false }
 
 # Benchmarks
-frame-benchmarking = { git = "https://github.com/purestake/substrate", branch = "moonbeam-polkadot-v0.9.12", optional = true, default-features = false }
->>>>>>> dfe363ba
+frame-benchmarking = { git = "https://github.com/purestake/substrate", branch = "moonbeam-polkadot-v0.9.13", optional = true, default-features = false }
 
 [dev-dependencies]
 pallet-balances = { git = "https://github.com/purestake/substrate", branch = "moonbeam-polkadot-v0.9.13" }
