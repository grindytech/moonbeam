--- conflicted
+++ resolved
@@ -672,8 +672,6 @@
 	pub const DefaultParachainBondReservePercent: Percent = Percent::from_percent(30);
 }
 
-<<<<<<< HEAD
-=======
 pub struct OnCollatorPayout;
 impl parachain_staking::OnCollatorPayout<AccountId, Balance> for OnCollatorPayout {
 	fn on_collator_payout(
@@ -691,7 +689,6 @@
 	}
 }
 
->>>>>>> fd0635cf
 impl parachain_staking::Config for Runtime {
 	type Event = Event;
 	type Currency = Balances;
