--- conflicted
+++ resolved
@@ -1518,14 +1518,9 @@
 						.write(U256::from(400 * GLMR))
 						.build(),
 				)
-<<<<<<< HEAD
 				.expect_cost(23518u64)
-				.expect_log(LogsBuilder::new(asset_precompile_address.into()).log3(
-=======
-				.expect_cost(23516u64)
 				.expect_log(log3(
 					asset_precompile_address,
->>>>>>> 13c685d2
 					SELECTOR_LOG_TRANSFER,
 					H160::from(ALICE),
 					H160::from(BOB),
@@ -1575,14 +1570,9 @@
 						.write(U256::from(400 * GLMR))
 						.build(),
 				)
-<<<<<<< HEAD
 				.expect_cost(14006)
-				.expect_log(LogsBuilder::new(asset_precompile_address.into()).log3(
-=======
-				.expect_cost(13989)
 				.expect_log(log3(
 					asset_precompile_address,
->>>>>>> 13c685d2
 					SELECTOR_LOG_APPROVAL,
 					H160::from(ALICE),
 					H160::from(BOB),
@@ -1601,14 +1591,9 @@
 						.write(U256::from(400 * GLMR))
 						.build(),
 				)
-<<<<<<< HEAD
 				.expect_cost(28967)
-				.expect_log(LogsBuilder::new(asset_precompile_address.into()).log3(
-=======
-				.expect_cost(29006)
 				.expect_log(log3(
 					asset_precompile_address,
->>>>>>> 13c685d2
 					SELECTOR_LOG_TRANSFER,
 					H160::from(ALICE),
 					H160::from(CHARLIE),
@@ -1658,14 +1643,9 @@
 						.write(U256::from(1000 * GLMR))
 						.build(),
 				)
-<<<<<<< HEAD
 				.expect_cost(12795)
-				.expect_log(LogsBuilder::new(asset_precompile_address.into()).log3(
-=======
-				.expect_cost(12821)
 				.expect_log(log3(
 					asset_precompile_address,
->>>>>>> 13c685d2
 					SELECTOR_LOG_TRANSFER,
 					H160::default(),
 					H160::from(BOB),
@@ -1690,14 +1670,9 @@
 						.write(U256::from(500 * GLMR))
 						.build(),
 				)
-<<<<<<< HEAD
 				.expect_cost(12987)
-				.expect_log(LogsBuilder::new(asset_precompile_address.into()).log3(
-=======
-				.expect_cost(12957)
 				.expect_log(log3(
 					asset_precompile_address,
->>>>>>> 13c685d2
 					SELECTOR_LOG_TRANSFER,
 					H160::from(BOB),
 					H160::default(),
@@ -2013,14 +1988,9 @@
 						.write(U256::from(400 * GLMR))
 						.build(),
 				)
-<<<<<<< HEAD
 				.expect_cost(23518)
-				.expect_log(LogsBuilder::new(asset_precompile_address.into()).log3(
-=======
-				.expect_cost(23516)
 				.expect_log(log3(
 					asset_precompile_address,
->>>>>>> 13c685d2
 					SELECTOR_LOG_TRANSFER,
 					H160::from(ALICE),
 					H160::from(BOB),
@@ -2083,14 +2053,9 @@
 						.write(U256::from(400 * GLMR))
 						.build(),
 				)
-<<<<<<< HEAD
 				.expect_cost(14006)
-				.expect_log(LogsBuilder::new(asset_precompile_address.into()).log3(
-=======
-				.expect_cost(13989)
 				.expect_log(log3(
 					asset_precompile_address,
->>>>>>> 13c685d2
 					SELECTOR_LOG_APPROVAL,
 					H160::from(ALICE),
 					H160::from(BOB),
@@ -2109,14 +2074,9 @@
 						.write(U256::from(400 * GLMR))
 						.build(),
 				)
-<<<<<<< HEAD
 				.expect_cost(28967)
-				.expect_log(LogsBuilder::new(asset_precompile_address.into()).log3(
-=======
-				.expect_cost(29006)
 				.expect_log(log3(
 					asset_precompile_address,
->>>>>>> 13c685d2
 					SELECTOR_LOG_TRANSFER,
 					H160::from(ALICE),
 					H160::from(CHARLIE),
