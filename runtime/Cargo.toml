[package]
name = 'moonbeam-runtime'
description = 'Moonbeam Runtime'
homepage = 'https://moonbeam.network'
license = 'GPL-3.0-only'
version = '0.1.0'
authors = ["PureStake"]
edition = '2018'

[dependencies]
serde = { version = "1.0.101", default-features = false, optional = true, features = ["derive"] }
codec = { package = "parity-scale-codec", version = "1.0.0", default-features = false, features = ["derive"] }
log = "0.4.8"
hex-literal = "0.3.1"

precompiles = { path = "precompiles/", default-features = false }
account = { path = "account/", default-features = false }
pallet-ethereum-chain-id = { path = "../pallets/ethereum-chain-id", default-features = false }

# Substrate dependencies
pallet-aura = { git = "https://github.com/paritytech/substrate.git", default-features = false, branch = "master", optional = true }
sp-std = { git = "https://github.com/paritytech/substrate", default-features = false, branch = "master" }
sp-api = { git = "https://github.com/paritytech/substrate", default-features = false, branch = "master" }
sp-io = { git = "https://github.com/paritytech/substrate", default-features = false, branch = "master" }
sp-version = { git = "https://github.com/paritytech/substrate", default-features = false, branch = "master" }
sp-runtime = { git = "https://github.com/paritytech/substrate", default-features = false, branch = "master" }
sp-core = { git = "https://github.com/paritytech/substrate", default-features = false, branch = "master" }
sp-session = { git = "https://github.com/paritytech/substrate", default-features = false, branch = "master" }
sp-offchain = { git = "https://github.com/paritytech/substrate", default-features = false, branch = "master" }
sp-block-builder = { git = "https://github.com/paritytech/substrate", default-features = false, branch = "master" }
sp-transaction-pool = { git = "https://github.com/paritytech/substrate", default-features = false, branch = "master" }
sp-inherents = { git = "https://github.com/paritytech/substrate", default-features = false, branch = "master" }

frame-support = { git = "https://github.com/paritytech/substrate", default-features = false, branch = "master" }
frame-executive = { git = "https://github.com/paritytech/substrate", default-features = false, branch = "master" }
frame-system = { git = "https://github.com/paritytech/substrate", default-features = false, branch = "master" }
pallet-balances = { git = "https://github.com/paritytech/substrate", default-features = false, branch = "master" }
pallet-randomness-collective-flip = { git = "https://github.com/paritytech/substrate", default-features = false, branch = "master" }
pallet-timestamp = { git = "https://github.com/paritytech/substrate", default-features = false, branch = "master" }
pallet-sudo = { git = "https://github.com/paritytech/substrate", default-features = false, branch = "master" }
pallet-transaction-payment = { git = "https://github.com/paritytech/substrate", default-features = false, branch = "master" }

<<<<<<< HEAD
frame-system-rpc-runtime-api = { git = "https://github.com/paritytech/substrate", default-features = false, branch = "master" }
pallet-transaction-payment-rpc-runtime-api = { git = "https://github.com/paritytech/substrate", default-features = false, branch = "master" }
pallet-evm = { git = "https://github.com/joshorndorff/pallet-evm.git", default-features = false, branch = "master" }
=======
frame-system-rpc-runtime-api = { git = "https://github.com/paritytech/substrate", default-features = false, branch = "rococo-branch" }
pallet-transaction-payment-rpc-runtime-api = { git = "https://github.com/paritytech/substrate", default-features = false, branch = "rococo-branch" }
pallet-evm = { git = "https://github.com/purestake/substrate", default-features = false, branch = "v0.3-hotfixes" }
>>>>>>> 994ad70e

sp-consensus-aura = { default-features = false, git = "https://github.com/paritytech/substrate.git", branch = "master", optional = true }
pallet-grandpa = { default-features = false, package = "pallet-grandpa", git = "https://github.com/paritytech/substrate.git", branch = "master", optional = true }

<<<<<<< HEAD
frontier-rpc-primitives = { default-features = false, git = "https://github.com/purestake/frontier", branch = "joshy-parachains-v1" }
pallet-ethereum = { default-features = false, git = "https://github.com/purestake/frontier", branch = "joshy-parachains-v1" }
=======
frontier-rpc-primitives = { default-features = false, git = "https://github.com/purestake/frontier", branch = "v0.3-hotfixes" }
pallet-ethereum = { default-features = false, package = "pallet-ethereum", git = "https://github.com/purestake/frontier", branch = "v0.3-hotfixes" }
>>>>>>> 994ad70e


# Cumulus dependencies
cumulus-runtime = { git = "https://github.com/paritytech/cumulus",  default-features = false, branch = "master" }
cumulus-parachain-upgrade = { git = "https://github.com/paritytech/cumulus",  default-features = false, branch = "master" }
cumulus-primitives = { git = "https://github.com/paritytech/cumulus",  default-features = false, branch = "master" }

# TODO Why can't this come directly from cumulus
parachain-info = { path = "../pallets/parachain-info", default-features = false }

[build-dependencies]
wasm-builder-runner = { version = "2.0.0", package = "substrate-wasm-builder-runner", git = "https://github.com/paritytech/substrate.git", branch = "master" }

[features]
# By default, we build the parachain runtime
default = [
	"std"
	# parachain-only dependencies can't be conditionally included here.
	# Default feature dependencies must not be optional (aparently)
]
# Standalone runtime is enabled by a feature
standalone = [
	"pallet-aura",
	"sp-consensus-aura",
	"pallet-grandpa",
]
std = [
	"codec/std",
	"serde",
	"sp-api/std",
	"sp-std/std",
	"sp-io/std",
	"sp-core/std",
	"sp-runtime/std",
	"sp-version/std",
	"sp-offchain/std",
	"sp-session/std",
	"sp-block-builder/std",
	"sp-transaction-pool/std",
	"sp-inherents/std",
	"frame-support/std",
	"frame-executive/std",
	"frame-system/std",
	"pallet-balances/std",
	"pallet-randomness-collective-flip/std",
	"pallet-timestamp/std",
	"pallet-sudo/std",
	"pallet-transaction-payment/std",
	"pallet-ethereum/std",
	"pallet-evm/std",
	"frontier-rpc-primitives/std",
	"frame-system-rpc-runtime-api/std",
	"pallet-transaction-payment-rpc-runtime-api/std",
	"pallet-ethereum-chain-id/std",

	# TODO These dependencies are only necessary when building without the standalone feature. I don't
	# see a way to express that. Everything is correct, like this, but we unnecessarily build these
	# dependencies when building the standalone runtime which is a big waste of CPU time as one of them
	# builds all the polkadot runtimes. See https://github.com/paritytech/cumulus/issues/175
	"parachain-info/std",
	"cumulus-runtime/std",
	"cumulus-parachain-upgrade/std",
	# "cumulus-message-broker/std",
	# "cumulus-upward-message/std",
	"cumulus-primitives/std",
	# "cumulus-token-dealer/std",
	# TODO These dependencies are only necessary when _both_  the `std` _and_ `standalone` features
	# are enabled. I don't see a way to express that. Everything is correct, like this, but we
	# unnecessarily build these dependencies when building the parachain runtime.
	"pallet-aura/std",
	"pallet-grandpa/std",
	"account/std",
]

# Will be enabled by the `wasm-builder` when building the runtime for WASM.
runtime-wasm = [
	# "cumulus-upward-message/runtime-wasm",
]<|MERGE_RESOLUTION|>--- conflicted
+++ resolved
@@ -40,26 +40,15 @@
 pallet-sudo = { git = "https://github.com/paritytech/substrate", default-features = false, branch = "master" }
 pallet-transaction-payment = { git = "https://github.com/paritytech/substrate", default-features = false, branch = "master" }
 
-<<<<<<< HEAD
 frame-system-rpc-runtime-api = { git = "https://github.com/paritytech/substrate", default-features = false, branch = "master" }
 pallet-transaction-payment-rpc-runtime-api = { git = "https://github.com/paritytech/substrate", default-features = false, branch = "master" }
-pallet-evm = { git = "https://github.com/joshorndorff/pallet-evm.git", default-features = false, branch = "master" }
-=======
-frame-system-rpc-runtime-api = { git = "https://github.com/paritytech/substrate", default-features = false, branch = "rococo-branch" }
-pallet-transaction-payment-rpc-runtime-api = { git = "https://github.com/paritytech/substrate", default-features = false, branch = "rococo-branch" }
-pallet-evm = { git = "https://github.com/purestake/substrate", default-features = false, branch = "v0.3-hotfixes" }
->>>>>>> 994ad70e
+pallet-evm = { git = "https://github.com/purestake/frontier", default-features = false, branch = "master" }
 
 sp-consensus-aura = { default-features = false, git = "https://github.com/paritytech/substrate.git", branch = "master", optional = true }
 pallet-grandpa = { default-features = false, package = "pallet-grandpa", git = "https://github.com/paritytech/substrate.git", branch = "master", optional = true }
 
-<<<<<<< HEAD
-frontier-rpc-primitives = { default-features = false, git = "https://github.com/purestake/frontier", branch = "joshy-parachains-v1" }
-pallet-ethereum = { default-features = false, git = "https://github.com/purestake/frontier", branch = "joshy-parachains-v1" }
-=======
-frontier-rpc-primitives = { default-features = false, git = "https://github.com/purestake/frontier", branch = "v0.3-hotfixes" }
-pallet-ethereum = { default-features = false, package = "pallet-ethereum", git = "https://github.com/purestake/frontier", branch = "v0.3-hotfixes" }
->>>>>>> 994ad70e
+frontier-rpc-primitives = { default-features = false, git = "https://github.com/purestake/frontier", branch = "master" }
+pallet-ethereum = { default-features = false, package = "pallet-ethereum", git = "https://github.com/purestake/frontier", branch = "master" }
 
 
 # Cumulus dependencies
