[package]
name = "runtime-common"
authors = [ "PureStake" ]
description = "Common code shared between runtimes"
edition = "2018"
homepage = "https://moonbeam.network"
license = "GPL-3.0-only"
version = "0.8.0-dev"

[dependencies]
log = "0.4"

# Moonbeam
pallet-asset-manager = { path = "../../pallets/asset-manager", optional = true, default-features = false }
pallet-author-mapping = { path = "../../pallets/author-mapping", default-features = false }
pallet-migrations = { path = "../../pallets/migrations", default-features = false }
<<<<<<< HEAD
sp-runtime = { git = "https://github.com/purestake/substrate", branch = "moonbeam-polkadot-v0.9.13", default-features = false }
sp-std = { git = "https://github.com/purestake/substrate", branch = "moonbeam-polkadot-v0.9.13", default-features = false }
frame-support = { git = "https://github.com/purestake/substrate", default-features = false, branch = "moonbeam-polkadot-v0.9.13" }
pallet-author-mapping = { path = "../../pallets/author-mapping", default-features = false }
parachain-staking = { path = "../../pallets/parachain-staking", default-features = false }
pallet-collective = { git = "https://github.com/purestake/substrate", default-features = false, branch = "moonbeam-polkadot-v0.9.13" }
frame-system = { git = "https://github.com/purestake/substrate", default-features = false, branch = "moonbeam-polkadot-v0.9.13" }
log = "0.4"
=======
parachain-staking = { path = "../../pallets/parachain-staking", default-features = false }

# Substrate
frame-support = { git = "https://github.com/purestake/substrate", branch = "moonbeam-polkadot-v0.9.12", default-features = false }
frame-system = { git = "https://github.com/purestake/substrate", branch = "moonbeam-polkadot-v0.9.12", default-features = false }
pallet-collective = { git = "https://github.com/purestake/substrate", branch = "moonbeam-polkadot-v0.9.12", default-features = false }
sp-runtime = { git = "https://github.com/purestake/substrate", branch = "moonbeam-polkadot-v0.9.12", default-features = false }
sp-std = { git = "https://github.com/purestake/substrate", branch = "moonbeam-polkadot-v0.9.12", default-features = false }
>>>>>>> dfe363ba

[features]
std = [
	"frame-support/std",
	"pallet-asset-manager/std",
	"pallet-author-mapping/std",
	"pallet-migrations/std",
	"parachain-staking/std",
	"sp-runtime/std",
	"sp-std/std",
]<|MERGE_RESOLUTION|>--- conflicted
+++ resolved
@@ -14,25 +14,14 @@
 pallet-asset-manager = { path = "../../pallets/asset-manager", optional = true, default-features = false }
 pallet-author-mapping = { path = "../../pallets/author-mapping", default-features = false }
 pallet-migrations = { path = "../../pallets/migrations", default-features = false }
-<<<<<<< HEAD
-sp-runtime = { git = "https://github.com/purestake/substrate", branch = "moonbeam-polkadot-v0.9.13", default-features = false }
-sp-std = { git = "https://github.com/purestake/substrate", branch = "moonbeam-polkadot-v0.9.13", default-features = false }
-frame-support = { git = "https://github.com/purestake/substrate", default-features = false, branch = "moonbeam-polkadot-v0.9.13" }
-pallet-author-mapping = { path = "../../pallets/author-mapping", default-features = false }
-parachain-staking = { path = "../../pallets/parachain-staking", default-features = false }
-pallet-collective = { git = "https://github.com/purestake/substrate", default-features = false, branch = "moonbeam-polkadot-v0.9.13" }
-frame-system = { git = "https://github.com/purestake/substrate", default-features = false, branch = "moonbeam-polkadot-v0.9.13" }
-log = "0.4"
-=======
 parachain-staking = { path = "../../pallets/parachain-staking", default-features = false }
 
 # Substrate
-frame-support = { git = "https://github.com/purestake/substrate", branch = "moonbeam-polkadot-v0.9.12", default-features = false }
-frame-system = { git = "https://github.com/purestake/substrate", branch = "moonbeam-polkadot-v0.9.12", default-features = false }
-pallet-collective = { git = "https://github.com/purestake/substrate", branch = "moonbeam-polkadot-v0.9.12", default-features = false }
-sp-runtime = { git = "https://github.com/purestake/substrate", branch = "moonbeam-polkadot-v0.9.12", default-features = false }
-sp-std = { git = "https://github.com/purestake/substrate", branch = "moonbeam-polkadot-v0.9.12", default-features = false }
->>>>>>> dfe363ba
+frame-support = { git = "https://github.com/purestake/substrate", branch = "moonbeam-polkadot-v0.9.13", default-features = false }
+frame-system = { git = "https://github.com/purestake/substrate", branch = "moonbeam-polkadot-v0.9.13", default-features = false }
+pallet-collective = { git = "https://github.com/purestake/substrate", branch = "moonbeam-polkadot-v0.9.13", default-features = false }
+sp-runtime = { git = "https://github.com/purestake/substrate", branch = "moonbeam-polkadot-v0.9.13", default-features = false }
+sp-std = { git = "https://github.com/purestake/substrate", branch = "moonbeam-polkadot-v0.9.13", default-features = false }
 
 [features]
 std = [
