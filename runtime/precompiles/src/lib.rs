--- conflicted
+++ resolved
@@ -65,16 +65,14 @@
 			a if a == hash(6) => Some(Bn128Add::execute(input, target_gas, context)),
 			a if a == hash(7) => Some(Bn128Mul::execute(input, target_gas, context)),
 			a if a == hash(8) => Some(Bn128Pairing::execute(input, target_gas, context)),
-<<<<<<< HEAD
-			// Moonbeam precompiles :
-			a if a == hash(255) => Some(Dispatch::<R>::execute(input, target_gas, context)),
+
 			// Moonbeam testing-only precompile(s):
 			a if a == hash(511) => Some(Sacrifice::execute(input, target_gas, context)),
-=======
+
 			// Non-Moonbeam specific nor Ethereum precompiles :
 			a if a == hash(1024) => Some(Dispatch::<R>::execute(input, target_gas, context)),
 			a if a == hash(1025) => Some(Sha3FIPS256::execute(input, target_gas, context)),
->>>>>>> 1ede28ad
+
 			_ => None,
 		}
 	}
