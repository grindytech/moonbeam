--- conflicted
+++ resolved
@@ -32,17 +32,10 @@
 	StorageHasher, Twox128,
 };
 use moonbase_runtime::{
-<<<<<<< HEAD
-	asset_config::AssetRegistrarMetadata, asset_config::LocalAssetInstance, currency::UNIT, get,
-	xcm_config::AssetType, AccountId, AssetId, AssetManager, Assets, Balances, BaseFee, Call,
-	CrowdloanRewards, Event, LocalAssets, ParachainStaking, PolkadotXcm, Precompiles, Runtime,
-	System, XTokens, XcmTransactor, FOREIGN_ASSET_PRECOMPILE_ADDRESS_PREFIX,
-=======
 	asset_config::AssetRegistrarMetadata, asset_config::LocalAssetInstance, get,
 	xcm_config::AssetType, AccountId, AssetId, AssetManager, Assets, Balances, BaseFee,
 	BlockWeights, Call, CrowdloanRewards, Event, LocalAssets, ParachainStaking, PolkadotXcm,
 	Precompiles, Runtime, System, XTokens, XcmTransactor, FOREIGN_ASSET_PRECOMPILE_ADDRESS_PREFIX,
->>>>>>> fc8894b7
 	LOCAL_ASSET_PRECOMPILE_ADDRESS_PREFIX,
 };
 
@@ -1902,22 +1895,6 @@
 		})
 }
 
-<<<<<<< HEAD
-=======
-fn run_with_system_weight<F>(w: Weight, mut assertions: F)
-where
-	F: FnMut() -> (),
-{
-	let mut t: sp_io::TestExternalities = frame_system::GenesisConfig::default()
-		.build_storage::<Runtime>()
-		.unwrap()
-		.into();
-	t.execute_with(|| {
-		System::set_block_consumed_resources(w, 0);
-		assertions()
-	});
-}
-
 #[test]
 #[rustfmt::skip]
 fn length_fee_is_sensible() {
@@ -1970,53 +1947,6 @@
 	});
 }
 
-#[test]
-fn multiplier_can_grow_from_zero() {
-	let minimum_multiplier = moonbase_runtime::MinimumMultiplier::get();
-	let target = moonbase_runtime::TargetBlockFullness::get()
-		* BlockWeights::get()
-			.get(DispatchClass::Normal)
-			.max_total
-			.unwrap();
-	// if the min is too small, then this will not change, and we are doomed forever.
-	// the weight is 1/100th bigger than target.
-	run_with_system_weight(target * 101 / 100, || {
-		let next = moonbase_runtime::SlowAdjustingFeeUpdate::<Runtime>::convert(minimum_multiplier);
-		assert!(
-			next > minimum_multiplier,
-			"{:?} !>= {:?}",
-			next,
-			minimum_multiplier
-		);
-	})
-}
-
-#[test]
-#[ignore] // test runs for a very long time
-fn multiplier_growth_simulator() {
-	// assume the multiplier is initially set to its minimum. We update it with values twice the
-	//target (target is 25%, thus 50%) and we see at which point it reaches 1.
-	let mut multiplier = moonbase_runtime::MinimumMultiplier::get();
-	let block_weight = moonbase_runtime::TargetBlockFullness::get()
-		* BlockWeights::get()
-			.get(DispatchClass::Normal)
-			.max_total
-			.unwrap()
-		* 2;
-	let mut blocks = 0;
-	while multiplier <= Multiplier::one() {
-		run_with_system_weight(block_weight, || {
-			let next = moonbase_runtime::SlowAdjustingFeeUpdate::<Runtime>::convert(multiplier);
-			// ensure that it is growing as well.
-			assert!(next > multiplier, "{:?} !>= {:?}", next, multiplier);
-			multiplier = next;
-		});
-		blocks += 1;
-		println!("block = {} multiplier {:?}", blocks, multiplier);
-	}
-}
-
->>>>>>> fc8894b7
 #[test]
 fn ethereum_invalid_transaction() {
 	ExtBuilder::default().build().execute_with(|| {
