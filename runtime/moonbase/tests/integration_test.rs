// Copyright 2019-2022 PureStake Inc.
// This file is part of Moonbeam.

// Moonbeam is free software: you can redistribute it and/or modify
// it under the terms of the GNU General Public License as published by
// the Free Software Foundation, either version 3 of the License, or
// (at your option) any later version.

// Moonbeam is distributed in the hope that it will be useful,
// but WITHOUT ANY WARRANTY; without even the implied warranty of
// MERCHANTABILITY or FITNESS FOR A PARTICULAR PURPOSE.  See the
// GNU General Public License for more details.

// You should have received a copy of the GNU General Public License
// along with Moonbeam.  If not, see <http://www.gnu.org/licenses/>.

//! Moonbase Runtime Integration Tests

mod common;
use common::*;

use precompile_utils::{prelude::*, testing::*};

use fp_evm::Context;
use frame_support::{
	assert_noop, assert_ok,
	dispatch::Dispatchable,
	traits::{
		fungible::Inspect, fungibles::Inspect as FungiblesInspect, Currency as CurrencyT,
		EnsureOrigin, PalletInfo, StorageInfo, StorageInfoTrait,
	},
	weights::{DispatchClass, Weight},
	StorageHasher, Twox128,
};
use moonbase_runtime::{
	asset_config::AssetRegistrarMetadata, asset_config::LocalAssetInstance, get,
	xcm_config::AssetType, AccountId, AssetId, AssetManager, Assets, Balances, BaseFee,
	BlockWeights, Call, CrowdloanRewards, Event, LocalAssets, ParachainStaking, PolkadotXcm,
	Precompiles, Runtime, System, XTokens, XcmTransactor, FOREIGN_ASSET_PRECOMPILE_ADDRESS_PREFIX,
	LOCAL_ASSET_PRECOMPILE_ADDRESS_PREFIX,
};
use precompile_utils::testing::MockHandle;

use nimbus_primitives::NimbusId;
use pallet_evm::PrecompileSet;
use pallet_evm_precompile_author_mapping::Action as AuthorMappingAction;
use pallet_evm_precompile_crowdloan_rewards::Action as CrowdloanAction;
use pallet_evm_precompile_xtokens::Action as XtokensAction;
use pallet_evm_precompileset_assets_erc20::{
	AccountIdAssetIdConversion, Action as AssetAction, SELECTOR_LOG_APPROVAL, SELECTOR_LOG_TRANSFER,
};

use pallet_transaction_payment::Multiplier;
use parity_scale_codec::Encode;
use sha3::{Digest, Keccak256};
use sp_core::{crypto::UncheckedFrom, ByteArray, Pair, H160, U256};
use sp_runtime::{
	traits::{Convert, One},
	DispatchError, ModuleError, TokenError,
};
use xcm::latest::prelude::*;

#[test]
fn xcmp_queue_controller_origin_is_root() {
	// important for the XcmExecutionManager impl of PauseExecution which uses root origin
	// to suspend/resume XCM execution in xcmp_queue::on_idle
	assert_ok!(
		<moonbase_runtime::Runtime as cumulus_pallet_xcmp_queue::Config
		>::ControllerOrigin::ensure_origin(root_origin())
	);
}

#[test]
fn fast_track_available() {
	assert!(get!(pallet_democracy, InstantAllowed, bool));
}

#[test]
fn verify_pallet_prefixes() {
	fn is_pallet_prefix<P: 'static>(name: &str) {
		// Compares the unhashed pallet prefix in the `StorageInstance` implementation by every
		// storage item in the pallet P. This pallet prefix is used in conjunction with the
		// item name to get the unique storage key: hash(PalletPrefix) + hash(StorageName)
		// https://github.com/paritytech/substrate/blob/master/frame/support/procedural/src/pallet/
		// expand/storage.rs#L389-L401
		assert_eq!(
			<moonbase_runtime::Runtime as frame_system::Config>::PalletInfo::name::<P>(),
			Some(name)
		);
	}
	// TODO: use StorageInfoTrait from https://github.com/paritytech/substrate/pull/9246
	// This is now available with polkadot-v0.9.9 dependencies
	is_pallet_prefix::<moonbase_runtime::System>("System");
	is_pallet_prefix::<moonbase_runtime::Utility>("Utility");
	is_pallet_prefix::<moonbase_runtime::RandomnessCollectiveFlip>("RandomnessCollectiveFlip");
	is_pallet_prefix::<moonbase_runtime::ParachainSystem>("ParachainSystem");
	is_pallet_prefix::<moonbase_runtime::TransactionPayment>("TransactionPayment");
	is_pallet_prefix::<moonbase_runtime::ParachainInfo>("ParachainInfo");
	is_pallet_prefix::<moonbase_runtime::EthereumChainId>("EthereumChainId");
	is_pallet_prefix::<moonbase_runtime::EVM>("EVM");
	is_pallet_prefix::<moonbase_runtime::Ethereum>("Ethereum");
	is_pallet_prefix::<moonbase_runtime::ParachainStaking>("ParachainStaking");
	is_pallet_prefix::<moonbase_runtime::Scheduler>("Scheduler");
	is_pallet_prefix::<moonbase_runtime::Democracy>("Democracy");
	is_pallet_prefix::<moonbase_runtime::CouncilCollective>("CouncilCollective");
	is_pallet_prefix::<moonbase_runtime::TechCommitteeCollective>("TechCommitteeCollective");
	is_pallet_prefix::<moonbase_runtime::Treasury>("Treasury");
	is_pallet_prefix::<moonbase_runtime::AuthorInherent>("AuthorInherent");
	is_pallet_prefix::<moonbase_runtime::AuthorFilter>("AuthorFilter");
	is_pallet_prefix::<moonbase_runtime::CrowdloanRewards>("CrowdloanRewards");
	is_pallet_prefix::<moonbase_runtime::AuthorMapping>("AuthorMapping");
	is_pallet_prefix::<moonbase_runtime::MaintenanceMode>("MaintenanceMode");
	let prefix = |pallet_name, storage_name| {
		let mut res = [0u8; 32];
		res[0..16].copy_from_slice(&Twox128::hash(pallet_name));
		res[16..32].copy_from_slice(&Twox128::hash(storage_name));
		res.to_vec()
	};
	assert_eq!(
		<moonbase_runtime::Timestamp as StorageInfoTrait>::storage_info(),
		vec![
			StorageInfo {
				pallet_name: b"Timestamp".to_vec(),
				storage_name: b"Now".to_vec(),
				prefix: prefix(b"Timestamp", b"Now"),
				max_values: Some(1),
				max_size: Some(8),
			},
			StorageInfo {
				pallet_name: b"Timestamp".to_vec(),
				storage_name: b"DidUpdate".to_vec(),
				prefix: prefix(b"Timestamp", b"DidUpdate"),
				max_values: Some(1),
				max_size: Some(1),
			}
		]
	);
	assert_eq!(
		<moonbase_runtime::Balances as StorageInfoTrait>::storage_info(),
		vec![
			StorageInfo {
				pallet_name: b"Balances".to_vec(),
				storage_name: b"TotalIssuance".to_vec(),
				prefix: prefix(b"Balances", b"TotalIssuance"),
				max_values: Some(1),
				max_size: Some(16),
			},
			StorageInfo {
				pallet_name: b"Balances".to_vec(),
				storage_name: b"Account".to_vec(),
				prefix: prefix(b"Balances", b"Account"),
				max_values: Some(300_000),
				max_size: Some(100),
			},
			StorageInfo {
				pallet_name: b"Balances".to_vec(),
				storage_name: b"Locks".to_vec(),
				prefix: prefix(b"Balances", b"Locks"),
				max_values: Some(300_000),
				max_size: Some(1287),
			},
			StorageInfo {
				pallet_name: b"Balances".to_vec(),
				storage_name: b"Reserves".to_vec(),
				prefix: prefix(b"Balances", b"Reserves"),
				max_values: None,
				max_size: Some(1037),
			},
			StorageInfo {
				pallet_name: b"Balances".to_vec(),
				storage_name: b"StorageVersion".to_vec(),
				prefix: prefix(b"Balances", b"StorageVersion"),
				max_values: Some(1),
				max_size: Some(1),
			}
		]
	);
	assert_eq!(
		<moonbase_runtime::Sudo as StorageInfoTrait>::storage_info(),
		vec![StorageInfo {
			pallet_name: b"Sudo".to_vec(),
			storage_name: b"Key".to_vec(),
			prefix: prefix(b"Sudo", b"Key"),
			max_values: Some(1),
			max_size: Some(20),
		}]
	);
	assert_eq!(
		<moonbase_runtime::Proxy as StorageInfoTrait>::storage_info(),
		vec![
			StorageInfo {
				pallet_name: b"Proxy".to_vec(),
				storage_name: b"Proxies".to_vec(),
				prefix: prefix(b"Proxy", b"Proxies"),
				max_values: None,
				max_size: Some(845),
			},
			StorageInfo {
				pallet_name: b"Proxy".to_vec(),
				storage_name: b"Announcements".to_vec(),
				prefix: prefix(b"Proxy", b"Announcements"),
				max_values: None,
				max_size: Some(1837),
			}
		]
	);
	assert_eq!(
		<moonbase_runtime::MaintenanceMode as StorageInfoTrait>::storage_info(),
		vec![StorageInfo {
			pallet_name: b"MaintenanceMode".to_vec(),
			storage_name: b"MaintenanceMode".to_vec(),
			prefix: prefix(b"MaintenanceMode", b"MaintenanceMode"),
			max_values: Some(1),
			max_size: None,
		},]
	);
}

#[test]
fn test_collectives_storage_item_prefixes() {
	for StorageInfo { pallet_name, .. } in
		<moonbase_runtime::CouncilCollective as StorageInfoTrait>::storage_info()
	{
		assert_eq!(pallet_name, b"CouncilCollective".to_vec());
	}

	for StorageInfo { pallet_name, .. } in
		<moonbase_runtime::TechCommitteeCollective as StorageInfoTrait>::storage_info()
	{
		assert_eq!(pallet_name, b"TechCommitteeCollective".to_vec());
	}
}

#[test]
fn verify_pallet_indices() {
	fn is_pallet_index<P: 'static>(index: usize) {
		assert_eq!(
			<moonbase_runtime::Runtime as frame_system::Config>::PalletInfo::index::<P>(),
			Some(index)
		);
	}
	is_pallet_index::<moonbase_runtime::System>(0);
	is_pallet_index::<moonbase_runtime::Utility>(1);
	is_pallet_index::<moonbase_runtime::Timestamp>(2);
	is_pallet_index::<moonbase_runtime::Balances>(3);
	is_pallet_index::<moonbase_runtime::Sudo>(4);
	is_pallet_index::<moonbase_runtime::RandomnessCollectiveFlip>(5);
	is_pallet_index::<moonbase_runtime::ParachainSystem>(6);
	is_pallet_index::<moonbase_runtime::TransactionPayment>(7);
	is_pallet_index::<moonbase_runtime::ParachainInfo>(8);
	is_pallet_index::<moonbase_runtime::EthereumChainId>(9);
	is_pallet_index::<moonbase_runtime::EVM>(10);
	is_pallet_index::<moonbase_runtime::Ethereum>(11);
	is_pallet_index::<moonbase_runtime::ParachainStaking>(12);
	is_pallet_index::<moonbase_runtime::Scheduler>(13);
	is_pallet_index::<moonbase_runtime::Democracy>(14);
	is_pallet_index::<moonbase_runtime::CouncilCollective>(15);
	is_pallet_index::<moonbase_runtime::TechCommitteeCollective>(16);
	is_pallet_index::<moonbase_runtime::Treasury>(17);
	is_pallet_index::<moonbase_runtime::AuthorInherent>(18);
	is_pallet_index::<moonbase_runtime::AuthorFilter>(19);
	is_pallet_index::<moonbase_runtime::CrowdloanRewards>(20);
	is_pallet_index::<moonbase_runtime::AuthorMapping>(21);
	is_pallet_index::<moonbase_runtime::Proxy>(22);
	is_pallet_index::<moonbase_runtime::MaintenanceMode>(23);
}

#[test]
fn verify_proxy_type_indices() {
	assert_eq!(moonbase_runtime::ProxyType::Any as u8, 0);
	assert_eq!(moonbase_runtime::ProxyType::NonTransfer as u8, 1);
	assert_eq!(moonbase_runtime::ProxyType::Governance as u8, 2);
	assert_eq!(moonbase_runtime::ProxyType::Staking as u8, 3);
	assert_eq!(moonbase_runtime::ProxyType::CancelProxy as u8, 4);
	assert_eq!(moonbase_runtime::ProxyType::Balances as u8, 5);
	assert_eq!(moonbase_runtime::ProxyType::AuthorMapping as u8, 6);
	assert_eq!(moonbase_runtime::ProxyType::IdentityJudgement as u8, 7);
}

#[test]
fn join_collator_candidates() {
	ExtBuilder::default()
		.with_balances(vec![
			(AccountId::from(ALICE), 2_000 * UNIT),
			(AccountId::from(BOB), 2_000 * UNIT),
			(AccountId::from(CHARLIE), 1_100 * UNIT),
			(AccountId::from(DAVE), 1_000 * UNIT),
		])
		.with_collators(vec![
			(AccountId::from(ALICE), 1_000 * UNIT),
			(AccountId::from(BOB), 1_000 * UNIT),
		])
		.with_delegations(vec![
			(AccountId::from(CHARLIE), AccountId::from(ALICE), 50 * UNIT),
			(AccountId::from(CHARLIE), AccountId::from(BOB), 50 * UNIT),
		])
		.build()
		.execute_with(|| {
			assert_noop!(
				ParachainStaking::join_candidates(
					origin_of(AccountId::from(ALICE)),
					1_000 * UNIT,
					2u32
				),
				pallet_parachain_staking::Error::<Runtime>::CandidateExists
			);
			assert_noop!(
				ParachainStaking::join_candidates(
					origin_of(AccountId::from(CHARLIE)),
					1_000 * UNIT,
					2u32
				),
				pallet_parachain_staking::Error::<Runtime>::DelegatorExists
			);
			assert!(System::events().is_empty());
			assert_ok!(ParachainStaking::join_candidates(
				origin_of(AccountId::from(DAVE)),
				1_000 * UNIT,
				2u32
			));
			assert_eq!(
				last_event(),
				Event::ParachainStaking(
					pallet_parachain_staking::Event::JoinedCollatorCandidates {
						account: AccountId::from(DAVE),
						amount_locked: 1_000 * UNIT,
						new_total_amt_locked: 3_100 * UNIT
					}
				)
			);
			let candidates = ParachainStaking::candidate_pool();
			assert_eq!(candidates.0[0].owner, AccountId::from(ALICE));
			assert_eq!(candidates.0[0].amount, 1_050 * UNIT);
			assert_eq!(candidates.0[1].owner, AccountId::from(BOB));
			assert_eq!(candidates.0[1].amount, 1_050 * UNIT);
			assert_eq!(candidates.0[2].owner, AccountId::from(DAVE));
			assert_eq!(candidates.0[2].amount, 1_000 * UNIT);
		});
}

#[test]
fn transfer_through_evm_to_stake() {
	ExtBuilder::default()
		.with_balances(vec![(AccountId::from(ALICE), 2_000 * UNIT)])
		.build()
		.execute_with(|| {
			// Charlie has no balance => fails to stake
			assert_noop!(
				ParachainStaking::join_candidates(
					origin_of(AccountId::from(CHARLIE)),
					1_000 * UNIT,
					0u32
				),
				DispatchError::Module(ModuleError {
					index: 3,
					error: [2, 0, 0, 0],
					message: Some("InsufficientBalance")
				})
			);

			// Alice transfer from free balance 2000 UNIT to Bob
			assert_ok!(Balances::transfer(
				origin_of(AccountId::from(ALICE)),
				AccountId::from(BOB),
				2_000 * UNIT,
			));
			assert_eq!(Balances::free_balance(AccountId::from(BOB)), 2_000 * UNIT);

			let gas_limit = 100000u64;
			let gas_price: U256 = 1_000_000_000.into();
			// Bob transfers 1000 UNIT to Charlie via EVM
			assert_ok!(Call::EVM(pallet_evm::Call::<Runtime>::call {
				source: H160::from(BOB),
				target: H160::from(CHARLIE),
				input: Vec::new(),
				value: (1_000 * UNIT).into(),
				gas_limit,
				max_fee_per_gas: gas_price,
				max_priority_fee_per_gas: None,
				nonce: None,
				access_list: Vec::new(),
			})
			.dispatch(<Runtime as frame_system::Config>::Origin::root()));
			assert_eq!(
				Balances::free_balance(AccountId::from(CHARLIE)),
				1_000 * UNIT,
			);

			// Charlie can stake now
			assert_ok!(ParachainStaking::join_candidates(
				origin_of(AccountId::from(CHARLIE)),
				1_000 * UNIT,
				0u32,
			),);
			let candidates = ParachainStaking::candidate_pool();
			assert_eq!(candidates.0[0].owner, AccountId::from(CHARLIE));
			assert_eq!(candidates.0[0].amount, 1_000 * UNIT);
		});
}

#[test]
fn reward_block_authors() {
	ExtBuilder::default()
		.with_balances(vec![
			// Alice gets 100 extra tokens for her mapping deposit
			(AccountId::from(ALICE), 2_100 * UNIT),
			(AccountId::from(BOB), 1_000 * UNIT),
		])
		.with_collators(vec![(AccountId::from(ALICE), 1_000 * UNIT)])
		.with_delegations(vec![(
			AccountId::from(BOB),
			AccountId::from(ALICE),
			500 * UNIT,
		)])
		.with_mappings(vec![(
			NimbusId::from_slice(&ALICE_NIMBUS).unwrap(),
			AccountId::from(ALICE),
		)])
		.build()
		.execute_with(|| {
			set_parachain_inherent_data();
			for x in 2..1199 {
				run_to_block(x, Some(NimbusId::from_slice(&ALICE_NIMBUS).unwrap()));
			}
			// no rewards doled out yet
			assert_eq!(Balances::free_balance(AccountId::from(ALICE)), 1_000 * UNIT,);
			assert_eq!(Balances::free_balance(AccountId::from(BOB)), 500 * UNIT,);
			run_to_block(1200, Some(NimbusId::from_slice(&ALICE_NIMBUS).unwrap()));
			// rewards minted and distributed
			assert_eq!(
				Balances::free_balance(AccountId::from(ALICE)),
				1113666666584000000000,
			);
			assert_eq!(
				Balances::free_balance(AccountId::from(BOB)),
				541333333292000000000,
			);
		});
}

#[test]
fn reward_block_authors_with_parachain_bond_reserved() {
	ExtBuilder::default()
		.with_balances(vec![
			// Alice gets 100 extra tokens for her mapping deposit
			(AccountId::from(ALICE), 2_100 * UNIT),
			(AccountId::from(BOB), 1_000 * UNIT),
			(AccountId::from(CHARLIE), UNIT),
		])
		.with_collators(vec![(AccountId::from(ALICE), 1_000 * UNIT)])
		.with_delegations(vec![(
			AccountId::from(BOB),
			AccountId::from(ALICE),
			500 * UNIT,
		)])
		.with_mappings(vec![(
			NimbusId::from_slice(&ALICE_NIMBUS).unwrap(),
			AccountId::from(ALICE),
		)])
		.build()
		.execute_with(|| {
			set_parachain_inherent_data();
			assert_ok!(ParachainStaking::set_parachain_bond_account(
				root_origin(),
				AccountId::from(CHARLIE),
			),);
			for x in 2..1199 {
				run_to_block(x, Some(NimbusId::from_slice(&ALICE_NIMBUS).unwrap()));
			}
			// no rewards doled out yet
			assert_eq!(Balances::free_balance(AccountId::from(ALICE)), 1_000 * UNIT,);
			assert_eq!(Balances::free_balance(AccountId::from(BOB)), 500 * UNIT,);
			assert_eq!(Balances::free_balance(AccountId::from(CHARLIE)), UNIT,);
			run_to_block(1200, Some(NimbusId::from_slice(&ALICE_NIMBUS).unwrap()));
			// rewards minted and distributed
			assert_eq!(
				Balances::free_balance(AccountId::from(ALICE)),
				1082693333281650000000,
			);
			assert_eq!(
				Balances::free_balance(AccountId::from(BOB)),
				525841666640825000000,
			);
			// 30% reserved for parachain bond
			assert_eq!(
				Balances::free_balance(AccountId::from(CHARLIE)),
				47515000000000000000,
			);
		});
}

#[test]
fn initialize_crowdloan_addresses_with_batch_and_pay() {
	ExtBuilder::default()
		.with_balances(vec![
			(AccountId::from(ALICE), 2_000 * UNIT),
			(AccountId::from(BOB), 1_000 * UNIT),
		])
		.with_collators(vec![(AccountId::from(ALICE), 1_000 * UNIT)])
		.with_mappings(vec![(
			NimbusId::from_slice(&ALICE_NIMBUS).unwrap(),
			AccountId::from(ALICE),
		)])
		.with_crowdloan_fund(3_000_000 * UNIT)
		.build()
		.execute_with(|| {
			// set parachain inherent data
			set_parachain_inherent_data();
			let init_block = CrowdloanRewards::init_vesting_block();
			// This matches the previous vesting
			let end_block = init_block + 4 * WEEKS;
			// Batch calls always succeed. We just need to check the inner event
			assert_ok!(Call::Utility(pallet_utility::Call::<Runtime>::batch_all {
				calls: vec![
					Call::CrowdloanRewards(
						pallet_crowdloan_rewards::Call::<Runtime>::initialize_reward_vec {
							rewards: vec![(
								[4u8; 32].into(),
								Some(AccountId::from(CHARLIE)),
								1_500_000 * UNIT
							)]
						}
					),
					Call::CrowdloanRewards(
						pallet_crowdloan_rewards::Call::<Runtime>::initialize_reward_vec {
							rewards: vec![(
								[5u8; 32].into(),
								Some(AccountId::from(DAVE)),
								1_500_000 * UNIT
							)]
						}
					),
					Call::CrowdloanRewards(
						pallet_crowdloan_rewards::Call::<Runtime>::complete_initialization {
							lease_ending_block: end_block
						}
					)
				]
			})
			.dispatch(root_origin()));
			// 30 percent initial payout
			assert_eq!(Balances::balance(&AccountId::from(CHARLIE)), 450_000 * UNIT);
			// 30 percent initial payout
			assert_eq!(Balances::balance(&AccountId::from(DAVE)), 450_000 * UNIT);
			let expected = Event::Utility(pallet_utility::Event::BatchCompleted);
			assert_eq!(last_event(), expected);
			// This one should fail, as we already filled our data
			assert_ok!(Call::Utility(pallet_utility::Call::<Runtime>::batch {
				calls: vec![Call::CrowdloanRewards(pallet_crowdloan_rewards::Call::<
					Runtime,
				>::initialize_reward_vec {
					rewards: vec![([4u8; 32].into(), Some(AccountId::from(ALICE)), 432000)]
				})]
			})
			.dispatch(root_origin()));
			let expected_fail = Event::Utility(pallet_utility::Event::BatchInterrupted {
				index: 0,
				error: DispatchError::Module(ModuleError {
					index: 20,
					error: [8, 0, 0, 0],
					message: None,
				}),
			});
			assert_eq!(last_event(), expected_fail);
			// Claim 1 block.
			assert_ok!(CrowdloanRewards::claim(origin_of(AccountId::from(CHARLIE))));
			assert_ok!(CrowdloanRewards::claim(origin_of(AccountId::from(DAVE))));

			let vesting_period = 4 * WEEKS as u128;
			let per_block = (1_050_000 * UNIT) / vesting_period;

			assert_eq!(
				CrowdloanRewards::accounts_payable(&AccountId::from(CHARLIE))
					.unwrap()
					.claimed_reward,
				(450_000 * UNIT) + per_block
			);
			assert_eq!(
				CrowdloanRewards::accounts_payable(&AccountId::from(DAVE))
					.unwrap()
					.claimed_reward,
				(450_000 * UNIT) + per_block
			);
			// The total claimed reward should be equal to the account balance at this point.
			assert_eq!(
				Balances::balance(&AccountId::from(CHARLIE)),
				(450_000 * UNIT) + per_block
			);
			assert_eq!(
				Balances::balance(&AccountId::from(DAVE)),
				(450_000 * UNIT) + per_block
			);
			assert_noop!(
				CrowdloanRewards::claim(origin_of(AccountId::from(ALICE))),
				pallet_crowdloan_rewards::Error::<Runtime>::NoAssociatedClaim
			);
		});
}

#[test]
fn initialize_crowdloan_address_and_change_with_relay_key_sig() {
	ExtBuilder::default()
		.with_balances(vec![
			(AccountId::from(ALICE), 2_000 * UNIT),
			(AccountId::from(BOB), 1_000 * UNIT),
		])
		.with_collators(vec![(AccountId::from(ALICE), 1_000 * UNIT)])
		.with_mappings(vec![(
			NimbusId::from_slice(&ALICE_NIMBUS).unwrap(),
			AccountId::from(ALICE),
		)])
		.with_crowdloan_fund(3_000_000 * UNIT)
		.build()
		.execute_with(|| {
			// set parachain inherent data
			set_parachain_inherent_data();
			let init_block = CrowdloanRewards::init_vesting_block();
			// This matches the previous vesting
			let end_block = init_block + 4 * WEEKS;

			let (pair1, _) = sp_core::sr25519::Pair::generate();
			let (pair2, _) = sp_core::sr25519::Pair::generate();

			let public1 = pair1.public();
			let public2 = pair2.public();

			// signature:
			// WRAP_BYTES|| NetworkIdentifier|| new_account || previous_account || WRAP_BYTES
			let mut message = pallet_crowdloan_rewards::WRAPPED_BYTES_PREFIX.to_vec();
			message.append(&mut b"moonbase-".to_vec());
			message.append(&mut AccountId::from(DAVE).encode());
			message.append(&mut AccountId::from(CHARLIE).encode());
			message.append(&mut pallet_crowdloan_rewards::WRAPPED_BYTES_POSTFIX.to_vec());

			let signature1 = pair1.sign(&message);
			let signature2 = pair2.sign(&message);

			// Batch calls always succeed. We just need to check the inner event
			assert_ok!(
				// two relay accounts pointing at the same reward account
				Call::Utility(pallet_utility::Call::<Runtime>::batch_all {
					calls: vec![
						Call::CrowdloanRewards(
							pallet_crowdloan_rewards::Call::<Runtime>::initialize_reward_vec {
								rewards: vec![(
									public1.into(),
									Some(AccountId::from(CHARLIE)),
									1_500_000 * UNIT
								)]
							}
						),
						Call::CrowdloanRewards(
							pallet_crowdloan_rewards::Call::<Runtime>::initialize_reward_vec {
								rewards: vec![(
									public2.into(),
									Some(AccountId::from(CHARLIE)),
									1_500_000 * UNIT
								)]
							}
						),
						Call::CrowdloanRewards(
							pallet_crowdloan_rewards::Call::<Runtime>::complete_initialization {
								lease_ending_block: end_block
							}
						)
					]
				})
				.dispatch(root_origin())
			);
			// 30 percent initial payout
			assert_eq!(Balances::balance(&AccountId::from(CHARLIE)), 900_000 * UNIT);

			// this should fail, as we are only providing one signature
			assert_noop!(
				CrowdloanRewards::change_association_with_relay_keys(
					origin_of(AccountId::from(CHARLIE)),
					AccountId::from(DAVE),
					AccountId::from(CHARLIE),
					vec![(public1.into(), signature1.clone().into())]
				),
				pallet_crowdloan_rewards::Error::<Runtime>::InsufficientNumberOfValidProofs
			);

			// this should be valid
			assert_ok!(CrowdloanRewards::change_association_with_relay_keys(
				origin_of(AccountId::from(CHARLIE)),
				AccountId::from(DAVE),
				AccountId::from(CHARLIE),
				vec![
					(public1.into(), signature1.into()),
					(public2.into(), signature2.into())
				]
			));

			assert_eq!(
				CrowdloanRewards::accounts_payable(&AccountId::from(DAVE))
					.unwrap()
					.claimed_reward,
				(900_000 * UNIT)
			);
		});
}

#[test]
fn claim_via_precompile() {
	ExtBuilder::default()
		.with_balances(vec![
			(AccountId::from(ALICE), 2_000 * UNIT),
			(AccountId::from(BOB), 1_000 * UNIT),
		])
		.with_collators(vec![(AccountId::from(ALICE), 1_000 * UNIT)])
		.with_mappings(vec![(
			NimbusId::from_slice(&ALICE_NIMBUS).unwrap(),
			AccountId::from(ALICE),
		)])
		.with_crowdloan_fund(3_000_000 * UNIT)
		.build()
		.execute_with(|| {
			// set parachain inherent data
			set_parachain_inherent_data();
			let init_block = CrowdloanRewards::init_vesting_block();
			// This matches the previous vesting
			let end_block = init_block + 4 * WEEKS;
			// Batch calls always succeed. We just need to check the inner event
			assert_ok!(Call::Utility(pallet_utility::Call::<Runtime>::batch_all {
				calls: vec![
					Call::CrowdloanRewards(
						pallet_crowdloan_rewards::Call::<Runtime>::initialize_reward_vec {
							rewards: vec![(
								[4u8; 32].into(),
								Some(AccountId::from(CHARLIE)),
								1_500_000 * UNIT
							)]
						}
					),
					Call::CrowdloanRewards(
						pallet_crowdloan_rewards::Call::<Runtime>::initialize_reward_vec {
							rewards: vec![(
								[5u8; 32].into(),
								Some(AccountId::from(DAVE)),
								1_500_000 * UNIT
							)]
						}
					),
					Call::CrowdloanRewards(
						pallet_crowdloan_rewards::Call::<Runtime>::complete_initialization {
							lease_ending_block: end_block
						}
					)
				]
			})
			.dispatch(root_origin()));

			// 30 percent initial payout
			assert_eq!(Balances::balance(&AccountId::from(CHARLIE)), 450_000 * UNIT);
			// 30 percent initial payout
			assert_eq!(Balances::balance(&AccountId::from(DAVE)), 450_000 * UNIT);

			let crowdloan_precompile_address = H160::from_low_u64_be(2049);

			// Alice uses the crowdloan precompile to claim through the EVM
			let gas_limit = 100000u64;
			let gas_price: U256 = 1_000_000_000u64.into();

			// Construct the call data (selector, amount)
			let mut call_data = Vec::<u8>::from([0u8; 4]);
			call_data[0..4].copy_from_slice(&Keccak256::digest(b"claim()")[0..4]);

			assert_ok!(Call::EVM(pallet_evm::Call::<Runtime>::call {
				source: H160::from(CHARLIE),
				target: crowdloan_precompile_address,
				input: call_data,
				value: U256::zero(), // No value sent in EVM
				gas_limit,
				max_fee_per_gas: gas_price,
				max_priority_fee_per_gas: None,
				nonce: None, // Use the next nonce
				access_list: Vec::new(),
			})
			.dispatch(<Runtime as frame_system::Config>::Origin::root()));

			let vesting_period = 4 * WEEKS as u128;
			let per_block = (1_050_000 * UNIT) / vesting_period;

			assert_eq!(
				CrowdloanRewards::accounts_payable(&AccountId::from(CHARLIE))
					.unwrap()
					.claimed_reward,
				(450_000 * UNIT) + per_block
			);
		})
}

#[test]
fn is_contributor_via_precompile() {
	ExtBuilder::default()
		.with_balances(vec![
			(AccountId::from(ALICE), 2_000 * UNIT),
			(AccountId::from(BOB), 1_000 * UNIT),
		])
		.with_collators(vec![(AccountId::from(ALICE), 1_000 * UNIT)])
		.with_mappings(vec![(
			NimbusId::from_slice(&ALICE_NIMBUS).unwrap(),
			AccountId::from(ALICE),
		)])
		.with_crowdloan_fund(3_000_000 * UNIT)
		.build()
		.execute_with(|| {
			// set parachain inherent data
			set_parachain_inherent_data();
			let init_block = CrowdloanRewards::init_vesting_block();
			// This matches the previous vesting
			let end_block = init_block + 4 * WEEKS;
			// Batch calls always succeed. We just need to check the inner event
			assert_ok!(Call::Utility(pallet_utility::Call::<Runtime>::batch_all {
				calls: vec![
					Call::CrowdloanRewards(
						pallet_crowdloan_rewards::Call::<Runtime>::initialize_reward_vec {
							rewards: vec![(
								[4u8; 32].into(),
								Some(AccountId::from(CHARLIE)),
								1_500_000 * UNIT
							)]
						}
					),
					Call::CrowdloanRewards(
						pallet_crowdloan_rewards::Call::<Runtime>::initialize_reward_vec {
							rewards: vec![(
								[5u8; 32].into(),
								Some(AccountId::from(DAVE)),
								1_500_000 * UNIT
							)]
						}
					),
					Call::CrowdloanRewards(
						pallet_crowdloan_rewards::Call::<Runtime>::complete_initialization {
							lease_ending_block: end_block
						}
					)
				]
			})
			.dispatch(root_origin()));

			let crowdloan_precompile_address = H160::from_low_u64_be(2049);

			// Assert precompile reports Bob is not a contributor
			Precompiles::new()
				.prepare_test(
					ALICE,
					crowdloan_precompile_address,
					EvmDataWriter::new_with_selector(CrowdloanAction::IsContributor)
						.write(Address(BOB.into()))
						.build(),
				)
				.expect_cost(1000)
				.expect_no_logs()
				.execute_returns(EvmDataWriter::new().write(false).build());

			// Assert precompile reports Charlie is a nominator
			Precompiles::new()
				.prepare_test(
					ALICE,
					crowdloan_precompile_address,
					EvmDataWriter::new_with_selector(CrowdloanAction::IsContributor)
						.write(Address(CHARLIE.into()))
						.build(),
				)
				.expect_cost(1000)
				.expect_no_logs()
				.execute_returns(EvmDataWriter::new().write(true).build());
		})
}

#[test]
fn reward_info_via_precompile() {
	ExtBuilder::default()
		.with_balances(vec![
			(AccountId::from(ALICE), 2_000 * UNIT),
			(AccountId::from(BOB), 1_000 * UNIT),
		])
		.with_collators(vec![(AccountId::from(ALICE), 1_000 * UNIT)])
		.with_mappings(vec![(
			NimbusId::from_slice(&ALICE_NIMBUS).unwrap(),
			AccountId::from(ALICE),
		)])
		.with_crowdloan_fund(3_000_000 * UNIT)
		.build()
		.execute_with(|| {
			// set parachain inherent data
			set_parachain_inherent_data();
			let init_block = CrowdloanRewards::init_vesting_block();
			// This matches the previous vesting
			let end_block = init_block + 4 * WEEKS;
			// Batch calls always succeed. We just need to check the inner event
			assert_ok!(Call::Utility(pallet_utility::Call::<Runtime>::batch_all {
				calls: vec![
					Call::CrowdloanRewards(
						pallet_crowdloan_rewards::Call::<Runtime>::initialize_reward_vec {
							rewards: vec![(
								[4u8; 32].into(),
								Some(AccountId::from(CHARLIE)),
								1_500_000 * UNIT
							)]
						}
					),
					Call::CrowdloanRewards(
						pallet_crowdloan_rewards::Call::<Runtime>::initialize_reward_vec {
							rewards: vec![(
								[5u8; 32].into(),
								Some(AccountId::from(DAVE)),
								1_500_000 * UNIT
							)]
						}
					),
					Call::CrowdloanRewards(
						pallet_crowdloan_rewards::Call::<Runtime>::complete_initialization {
							lease_ending_block: end_block
						}
					)
				]
			})
			.dispatch(root_origin()));

			let crowdloan_precompile_address = H160::from_low_u64_be(2049);

			let expected_total: U256 = (1_500_000 * UNIT).into();
			let expected_claimed: U256 = (450_000 * UNIT).into();

			// Assert precompile reports correct Charlie reward info.
			Precompiles::new()
				.prepare_test(
					ALICE,
					crowdloan_precompile_address,
					EvmDataWriter::new_with_selector(CrowdloanAction::RewardInfo)
						.write(Address(AccountId::from(CHARLIE).into()))
						.build(),
				)
				.expect_cost(1000)
				.expect_no_logs()
				.execute_returns(
					EvmDataWriter::new()
						.write(expected_total)
						.write(expected_claimed)
						.build(),
				);
		})
}

#[test]
fn update_reward_address_via_precompile() {
	ExtBuilder::default()
		.with_balances(vec![
			(AccountId::from(ALICE), 2_000 * UNIT),
			(AccountId::from(BOB), 1_000 * UNIT),
		])
		.with_collators(vec![(AccountId::from(ALICE), 1_000 * UNIT)])
		.with_mappings(vec![(
			NimbusId::from_slice(&ALICE_NIMBUS).unwrap(),
			AccountId::from(ALICE),
		)])
		.with_crowdloan_fund(3_000_000 * UNIT)
		.build()
		.execute_with(|| {
			// set parachain inherent data
			set_parachain_inherent_data();
			let init_block = CrowdloanRewards::init_vesting_block();
			// This matches the previous vesting
			let end_block = init_block + 4 * WEEKS;
			// Batch calls always succeed. We just need to check the inner event
			assert_ok!(Call::Utility(pallet_utility::Call::<Runtime>::batch_all {
				calls: vec![
					Call::CrowdloanRewards(
						pallet_crowdloan_rewards::Call::<Runtime>::initialize_reward_vec {
							rewards: vec![(
								[4u8; 32].into(),
								Some(AccountId::from(CHARLIE)),
								1_500_000 * UNIT
							)]
						}
					),
					Call::CrowdloanRewards(
						pallet_crowdloan_rewards::Call::<Runtime>::initialize_reward_vec {
							rewards: vec![(
								[5u8; 32].into(),
								Some(AccountId::from(DAVE)),
								1_500_000 * UNIT
							)]
						}
					),
					Call::CrowdloanRewards(
						pallet_crowdloan_rewards::Call::<Runtime>::complete_initialization {
							lease_ending_block: end_block
						}
					)
				]
			})
			.dispatch(root_origin()));

			let crowdloan_precompile_address = H160::from_low_u64_be(2049);

			// Charlie uses the crowdloan precompile to update address through the EVM
			let gas_limit = 100000u64;
			let gas_price: U256 = 1_000_000_000u64.into();

			// Construct the input data to check if Bob is a contributor
			let mut call_data = Vec::<u8>::from([0u8; 36]);
			call_data[0..4]
				.copy_from_slice(&Keccak256::digest(b"update_reward_address(address)")[0..4]);
			call_data[16..36].copy_from_slice(&ALICE);

			assert_ok!(Call::EVM(pallet_evm::Call::<Runtime>::call {
				source: H160::from(CHARLIE),
				target: crowdloan_precompile_address,
				input: call_data,
				value: U256::zero(), // No value sent in EVM
				gas_limit,
				max_fee_per_gas: gas_price,
				max_priority_fee_per_gas: None,
				nonce: None, // Use the next nonce
				access_list: Vec::new(),
			})
			.dispatch(<Runtime as frame_system::Config>::Origin::root()));

			assert!(CrowdloanRewards::accounts_payable(&AccountId::from(CHARLIE)).is_none());
			assert_eq!(
				CrowdloanRewards::accounts_payable(&AccountId::from(ALICE))
					.unwrap()
					.claimed_reward,
				(450_000 * UNIT)
			);
		})
}

#[test]
fn asset_can_be_registered() {
	ExtBuilder::default().build().execute_with(|| {
		let source_location = AssetType::Xcm(MultiLocation::parent());
		let source_id: moonbase_runtime::AssetId = source_location.clone().into();
		let asset_metadata = AssetRegistrarMetadata {
			name: b"RelayToken".to_vec(),
			symbol: b"Relay".to_vec(),
			decimals: 12,
			is_frozen: false,
		};
		assert_ok!(AssetManager::register_foreign_asset(
			moonbase_runtime::Origin::root(),
			source_location,
			asset_metadata,
			1u128,
			true,
		));
		assert!(AssetManager::asset_id_type(source_id).is_some());
	});
}

#[test]
fn local_assets_cannot_be_create_by_signed_origins() {
	ExtBuilder::default()
		.with_balances(vec![
			(AccountId::from(ALICE), 2_000 * UNIT * SUPPLY_FACTOR),
			(AccountId::from(BOB), 1_000 * UNIT * SUPPLY_FACTOR),
		])
		.build()
		.execute_with(|| {
			assert_noop!(
				Call::LocalAssets(pallet_assets::Call::<Runtime, LocalAssetInstance>::create {
					id: 11u128,
					admin: AccountId::from(ALICE),
					min_balance: 1u128
				})
				.dispatch(<Runtime as frame_system::Config>::Origin::signed(
					AccountId::from(ALICE)
				)),
				frame_system::Error::<Runtime>::CallFiltered
			);
		});
}

#[test]
fn asset_erc20_precompiles_supply_and_balance() {
	ExtBuilder::default()
		.with_local_assets(vec![(
			0u128,
			vec![(AccountId::from(ALICE), 1_000 * UNIT)],
			AccountId::from(ALICE),
		)])
		.build()
		.execute_with(|| {
			// Assert the asset has been created with the correct supply
			assert_eq!(LocalAssets::total_supply(0u128), 1_000 * UNIT);

			// Convert the assetId to its corresponding precompile address
			let asset_precompile_address =
				Runtime::asset_id_to_account(LOCAL_ASSET_PRECOMPILE_ADDRESS_PREFIX, 0u128);

			// Access totalSupply through precompile.
			Precompiles::new()
				.prepare_test(
					ALICE,
					asset_precompile_address,
					EvmDataWriter::new_with_selector(AssetAction::TotalSupply).build(),
				)
				.expect_cost(1000)
				.expect_no_logs()
				.execute_returns(EvmDataWriter::new().write(U256::from(1000 * UNIT)).build());

			// Access balanceOf through precompile
			Precompiles::new()
				.prepare_test(
					ALICE,
					asset_precompile_address,
					EvmDataWriter::new_with_selector(AssetAction::BalanceOf)
						.write(Address(ALICE.into()))
						.build(),
				)
				.expect_cost(1000)
				.expect_no_logs()
				.execute_returns(EvmDataWriter::new().write(U256::from(1000 * UNIT)).build());
		});
}

#[test]
fn asset_erc20_precompiles_transfer() {
	ExtBuilder::default()
		.with_local_assets(vec![(
			0u128,
			vec![(AccountId::from(ALICE), 1_000 * UNIT)],
			AccountId::from(ALICE),
		)])
		.with_balances(vec![
			(AccountId::from(ALICE), 2_000 * UNIT),
			(AccountId::from(BOB), 1_000 * UNIT),
		])
		.build()
		.execute_with(|| {
			let asset_precompile_address =
				Runtime::asset_id_to_account(LOCAL_ASSET_PRECOMPILE_ADDRESS_PREFIX, 0u128);

			// Transfer tokens from Alice to Bob, 400 UNIT.
			Precompiles::new()
				.prepare_test(
					ALICE,
					asset_precompile_address,
					EvmDataWriter::new_with_selector(AssetAction::Transfer)
						.write(Address(BOB.into()))
						.write(U256::from(400 * UNIT))
						.build(),
				)
<<<<<<< HEAD
				.expect_cost(23518u64)
				.expect_log(LogsBuilder::new(asset_precompile_address.into()).log3(
=======
				.expect_cost(23516u64)
				.expect_log(log3(
					asset_precompile_address,
>>>>>>> 13c685d2
					SELECTOR_LOG_TRANSFER,
					H160::from(ALICE),
					H160::from(BOB),
					EvmDataWriter::new().write(U256::from(400 * UNIT)).build(),
				))
				.execute_returns(EvmDataWriter::new().write(true).build());

			// Make sure BOB has 400 UNIT
			Precompiles::new()
				.prepare_test(
					BOB,
					asset_precompile_address,
					EvmDataWriter::new_with_selector(AssetAction::BalanceOf)
						.write(Address(BOB.into()))
						.build(),
				)
				.expect_cost(1000)
				.expect_no_logs()
				.execute_returns(EvmDataWriter::new().write(U256::from(400 * UNIT)).build());
		});
}

#[test]
fn asset_erc20_precompiles_approve() {
	ExtBuilder::default()
		.with_local_assets(vec![(
			0u128,
			vec![(AccountId::from(ALICE), 1_000 * UNIT)],
			AccountId::from(ALICE),
		)])
		.with_balances(vec![
			(AccountId::from(ALICE), 2_000 * UNIT),
			(AccountId::from(BOB), 1_000 * UNIT),
		])
		.build()
		.execute_with(|| {
			let asset_precompile_address =
				Runtime::asset_id_to_account(LOCAL_ASSET_PRECOMPILE_ADDRESS_PREFIX, 0u128);

			// Aprove Bob for spending 400 UNIT from Alice
			Precompiles::new()
				.prepare_test(
					ALICE,
					asset_precompile_address,
					EvmDataWriter::new_with_selector(AssetAction::Approve)
						.write(Address(BOB.into()))
						.write(U256::from(400 * UNIT))
						.build(),
				)
<<<<<<< HEAD
				.expect_cost(14006)
				.expect_log(LogsBuilder::new(asset_precompile_address.into()).log3(
=======
				.expect_cost(13989)
				.expect_log(log3(
					asset_precompile_address,
>>>>>>> 13c685d2
					SELECTOR_LOG_APPROVAL,
					H160::from(ALICE),
					H160::from(BOB),
					EvmDataWriter::new().write(U256::from(400 * UNIT)).build(),
				))
				.execute_returns(EvmDataWriter::new().write(true).build());

			// Transfer tokens from Alice to Charlie by using BOB as origin
			Precompiles::new()
				.prepare_test(
					BOB,
					asset_precompile_address,
					EvmDataWriter::new_with_selector(AssetAction::TransferFrom)
						.write(Address(ALICE.into()))
						.write(Address(CHARLIE.into()))
						.write(U256::from(400 * UNIT))
						.build(),
				)
<<<<<<< HEAD
				.expect_cost(28967)
				.expect_log(LogsBuilder::new(asset_precompile_address.into()).log3(
=======
				.expect_cost(29006)
				.expect_log(log3(
					asset_precompile_address,
>>>>>>> 13c685d2
					SELECTOR_LOG_TRANSFER,
					H160::from(ALICE),
					H160::from(CHARLIE),
					EvmDataWriter::new().write(U256::from(400 * UNIT)).build(),
				))
				.execute_returns(EvmDataWriter::new().write(true).build());

			// Make sure CHARLIE has 400 UNIT
			Precompiles::new()
				.prepare_test(
					CHARLIE,
					asset_precompile_address,
					EvmDataWriter::new_with_selector(AssetAction::BalanceOf)
						.write(Address(CHARLIE.into()))
						.build(),
				)
				.expect_cost(1000)
				.expect_no_logs()
				.execute_returns(EvmDataWriter::new().write(U256::from(400 * UNIT)).build());
		});
}

#[test]
fn asset_erc20_precompiles_mint_burn() {
	ExtBuilder::default()
		.with_local_assets(vec![(
			0u128,
			vec![(AccountId::from(ALICE), 1_000 * UNIT)],
			AccountId::from(ALICE),
		)])
		.with_balances(vec![
			(AccountId::from(ALICE), 2_000 * UNIT),
			(AccountId::from(BOB), 1_000 * UNIT),
		])
		.build()
		.execute_with(|| {
			let asset_precompile_address =
				Runtime::asset_id_to_account(LOCAL_ASSET_PRECOMPILE_ADDRESS_PREFIX, 0u128);

			// Mint 1000 MOVRS to BOB
			Precompiles::new()
				.prepare_test(
					ALICE,
					asset_precompile_address,
					EvmDataWriter::new_with_selector(AssetAction::Mint)
						.write(Address(BOB.into()))
						.write(U256::from(1000 * UNIT))
						.build(),
				)
<<<<<<< HEAD
				.expect_cost(12795)
				.expect_log(LogsBuilder::new(asset_precompile_address.into()).log3(
=======
				.expect_cost(12821)
				.expect_log(log3(
					asset_precompile_address,
>>>>>>> 13c685d2
					SELECTOR_LOG_TRANSFER,
					H160::default(),
					H160::from(BOB),
					EvmDataWriter::new().write(U256::from(1000 * UNIT)).build(),
				))
				.execute_returns(EvmDataWriter::new().write(true).build());

			// Assert the asset has been minted
			assert_eq!(LocalAssets::total_supply(0u128), 2_000 * UNIT);
			assert_eq!(
				LocalAssets::balance(0u128, AccountId::from(BOB)),
				1_000 * UNIT
			);

			// Burn tokens
			Precompiles::new()
				.prepare_test(
					ALICE,
					asset_precompile_address,
					EvmDataWriter::new_with_selector(AssetAction::Burn)
						.write(Address(BOB.into()))
						.write(U256::from(500 * UNIT))
						.build(),
				)
<<<<<<< HEAD
				.expect_cost(12987)
				.expect_log(LogsBuilder::new(asset_precompile_address.into()).log3(
=======
				.expect_cost(12957)
				.expect_log(log3(
					asset_precompile_address,
>>>>>>> 13c685d2
					SELECTOR_LOG_TRANSFER,
					H160::from(BOB),
					H160::default(),
					EvmDataWriter::new().write(U256::from(500 * UNIT)).build(),
				))
				.execute_returns(EvmDataWriter::new().write(true).build());

			// Assert the asset has been burnt
			assert_eq!(LocalAssets::total_supply(0u128), 1_500 * UNIT);
			assert_eq!(
				LocalAssets::balance(0u128, AccountId::from(BOB)),
				500 * UNIT
			);
		});
}

#[test]
fn asset_erc20_precompiles_freeze_thaw_account() {
	ExtBuilder::default()
		.with_local_assets(vec![(
			0u128,
			vec![(AccountId::from(ALICE), 1_000 * UNIT)],
			AccountId::from(ALICE),
		)])
		.with_balances(vec![
			(AccountId::from(ALICE), 2_000 * UNIT),
			(AccountId::from(BOB), 1_000 * UNIT),
		])
		.build()
		.execute_with(|| {
			let asset_precompile_address =
				Runtime::asset_id_to_account(LOCAL_ASSET_PRECOMPILE_ADDRESS_PREFIX, 0u128);

			// Freeze Account
			Precompiles::new()
				.prepare_test(
					ALICE,
					asset_precompile_address,
					EvmDataWriter::new_with_selector(AssetAction::Freeze)
						.write(Address(ALICE.into()))
						.build(),
				)
				.expect_cost(6735)
				.expect_no_logs()
				.execute_returns(EvmDataWriter::new().write(true).build());

			// Assert account is frozen
			assert_eq!(
				LocalAssets::can_withdraw(0u128, &AccountId::from(ALICE), 1).into_result(),
				Err(TokenError::Frozen.into())
			);

			// Thaw Account
			Precompiles::new()
				.prepare_test(
					ALICE,
					asset_precompile_address,
					EvmDataWriter::new_with_selector(AssetAction::Thaw)
						.write(Address(ALICE.into()))
						.build(),
				)
				.expect_cost(6728)
				.expect_no_logs()
				.execute_returns(EvmDataWriter::new().write(true).build());

			// Assert account is not frozen
			assert!(LocalAssets::can_withdraw(0u128, &AccountId::from(ALICE), 1)
				.into_result()
				.is_ok());
		});
}

#[test]
fn asset_erc20_precompiles_freeze_thaw_asset() {
	ExtBuilder::default()
		.with_local_assets(vec![(
			0u128,
			vec![(AccountId::from(ALICE), 1_000 * UNIT)],
			AccountId::from(ALICE),
		)])
		.with_balances(vec![
			(AccountId::from(ALICE), 2_000 * UNIT),
			(AccountId::from(BOB), 1_000 * UNIT),
		])
		.build()
		.execute_with(|| {
			let asset_precompile_address =
				Runtime::asset_id_to_account(LOCAL_ASSET_PRECOMPILE_ADDRESS_PREFIX, 0u128);

			// Freeze Asset
			Precompiles::new()
				.prepare_test(
					ALICE,
					asset_precompile_address,
					EvmDataWriter::new_with_selector(AssetAction::FreezeAsset).build(),
				)
				.expect_cost(5595)
				.expect_no_logs()
				.execute_returns(EvmDataWriter::new().write(true).build());

			// Assert account is frozen
			assert_eq!(
				LocalAssets::can_withdraw(0u128, &AccountId::from(ALICE), 1).into_result(),
				Err(TokenError::Frozen.into())
			);

			// Thaw Asset
			Precompiles::new()
				.prepare_test(
					ALICE,
					asset_precompile_address,
					EvmDataWriter::new_with_selector(AssetAction::ThawAsset).build(),
				)
				.expect_cost(5593)
				.expect_no_logs()
				.execute_returns(EvmDataWriter::new().write(true).build());
		});
}

#[test]
fn asset_erc20_precompiles_freeze_transfer_ownership() {
	ExtBuilder::default()
		.with_local_assets(vec![(
			0u128,
			vec![(AccountId::from(ALICE), 1_000 * UNIT)],
			AccountId::from(ALICE),
		)])
		.with_balances(vec![
			(AccountId::from(ALICE), 2_000 * UNIT),
			(AccountId::from(BOB), 1_000 * UNIT),
		])
		.build()
		.execute_with(|| {
			let asset_precompile_address =
				Runtime::asset_id_to_account(LOCAL_ASSET_PRECOMPILE_ADDRESS_PREFIX, 0u128);

			// Transfer ownerhsip of an asset
			Precompiles::new()
				.prepare_test(
					ALICE,
					asset_precompile_address,
					EvmDataWriter::new_with_selector(AssetAction::TransferOwnership)
						.write(Address(BOB.into()))
						.build(),
				)
				.expect_cost(6641)
				.expect_no_logs()
				.execute_returns(EvmDataWriter::new().write(true).build());
		});
}

#[test]
fn asset_erc20_precompiles_freeze_set_team() {
	ExtBuilder::default()
		.with_local_assets(vec![(
			0u128,
			vec![(AccountId::from(ALICE), 1_000 * UNIT)],
			AccountId::from(ALICE),
		)])
		.with_balances(vec![
			(AccountId::from(ALICE), 2_000 * UNIT),
			(AccountId::from(BOB), 1_000 * UNIT),
		])
		.build()
		.execute_with(|| {
			let asset_precompile_address =
				Runtime::asset_id_to_account(LOCAL_ASSET_PRECOMPILE_ADDRESS_PREFIX, 0u128);

			// Set Bob as issuer, admin and freezer
			Precompiles::new()
				.prepare_test(
					ALICE,
					asset_precompile_address,
					EvmDataWriter::new_with_selector(AssetAction::SetTeam)
						.write(Address(BOB.into()))
						.write(Address(BOB.into()))
						.write(Address(BOB.into()))
						.build(),
				)
				.expect_cost(5573)
				.expect_no_logs()
				.execute_returns(EvmDataWriter::new().write(true).build());

			// Bob should be able to mint, freeze, and thaw
			assert_ok!(LocalAssets::mint(
				origin_of(AccountId::from(BOB)),
				0u128,
				AccountId::from(BOB),
				1_000 * UNIT
			));
			assert_ok!(LocalAssets::freeze(
				origin_of(AccountId::from(BOB)),
				0u128,
				AccountId::from(ALICE)
			));
			assert_ok!(LocalAssets::thaw(
				origin_of(AccountId::from(BOB)),
				0u128,
				AccountId::from(ALICE)
			));
		});
}

#[test]
fn xcm_asset_erc20_precompiles_supply_and_balance() {
	ExtBuilder::default()
		.with_xcm_assets(vec![XcmAssetInitialization {
			asset_type: AssetType::Xcm(MultiLocation::parent()),
			metadata: AssetRegistrarMetadata {
				name: b"RelayToken".to_vec(),
				symbol: b"Relay".to_vec(),
				decimals: 12,
				is_frozen: false,
			},
			balances: vec![(AccountId::from(ALICE), 1_000 * UNIT)],
			is_sufficient: true,
		}])
		.with_balances(vec![
			(AccountId::from(ALICE), 2_000 * UNIT),
			(AccountId::from(BOB), 1_000 * UNIT),
		])
		.build()
		.execute_with(|| {
			// We have the assetId that corresponds to the relay chain registered
			let relay_asset_id: AssetId = AssetType::Xcm(MultiLocation::parent()).into();

			// Its address is
			let asset_precompile_address = Runtime::asset_id_to_account(
				FOREIGN_ASSET_PRECOMPILE_ADDRESS_PREFIX,
				relay_asset_id,
			);

			// Assert the asset has been created with the correct supply
			assert_eq!(Assets::total_supply(relay_asset_id), 1_000 * UNIT);

			// Access totalSupply through precompile. Important that the context is correct
			Precompiles::new()
				.prepare_test(
					ALICE,
					asset_precompile_address,
					EvmDataWriter::new_with_selector(AssetAction::TotalSupply).build(),
				)
				.expect_cost(1000)
				.expect_no_logs()
				.execute_returns(EvmDataWriter::new().write(U256::from(1000 * UNIT)).build());

			// Access balanceOf through precompile
			Precompiles::new()
				.prepare_test(
					ALICE,
					asset_precompile_address,
					EvmDataWriter::new_with_selector(AssetAction::BalanceOf)
						.write(Address(ALICE.into()))
						.build(),
				)
				.expect_cost(1000)
				.expect_no_logs()
				.execute_returns(EvmDataWriter::new().write(U256::from(1000 * UNIT)).build());
		});
}

#[test]
fn xcm_asset_erc20_precompiles_transfer() {
	ExtBuilder::default()
		.with_xcm_assets(vec![XcmAssetInitialization {
			asset_type: AssetType::Xcm(MultiLocation::parent()),
			metadata: AssetRegistrarMetadata {
				name: b"RelayToken".to_vec(),
				symbol: b"Relay".to_vec(),
				decimals: 12,
				is_frozen: false,
			},
			balances: vec![(AccountId::from(ALICE), 1_000 * UNIT)],
			is_sufficient: true,
		}])
		.with_balances(vec![
			(AccountId::from(ALICE), 2_000 * UNIT),
			(AccountId::from(BOB), 1_000 * UNIT),
		])
		.build()
		.execute_with(|| {
			// We have the assetId that corresponds to the relay chain registered
			let relay_asset_id: AssetId = AssetType::Xcm(MultiLocation::parent()).into();

			// Its address is
			let asset_precompile_address = Runtime::asset_id_to_account(
				FOREIGN_ASSET_PRECOMPILE_ADDRESS_PREFIX,
				relay_asset_id,
			);

			// Transfer tokens from Alice to Bob, 400 UNIT.
			Precompiles::new()
				.prepare_test(
					ALICE,
					asset_precompile_address,
					EvmDataWriter::new_with_selector(AssetAction::Transfer)
						.write(Address(BOB.into()))
						.write(U256::from(400 * UNIT))
						.build(),
				)
<<<<<<< HEAD
				.expect_cost(23518)
				.expect_log(LogsBuilder::new(asset_precompile_address.into()).log3(
=======
				.expect_cost(23516)
				.expect_log(log3(
					asset_precompile_address,
>>>>>>> 13c685d2
					SELECTOR_LOG_TRANSFER,
					H160::from(ALICE),
					H160::from(BOB),
					EvmDataWriter::new().write(U256::from(400 * UNIT)).build(),
				))
				.execute_returns(EvmDataWriter::new().write(true).build());

			// Make sure BOB has 400 UNIT
			Precompiles::new()
				.prepare_test(
					BOB,
					asset_precompile_address,
					EvmDataWriter::new_with_selector(AssetAction::BalanceOf)
						.write(Address(BOB.into()))
						.build(),
				)
				.expect_cost(1000)
				.expect_no_logs()
				.execute_returns(EvmDataWriter::new().write(U256::from(400 * UNIT)).build());
		});
}

#[test]
fn xcm_asset_erc20_precompiles_approve() {
	ExtBuilder::default()
		.with_xcm_assets(vec![XcmAssetInitialization {
			asset_type: AssetType::Xcm(MultiLocation::parent()),
			metadata: AssetRegistrarMetadata {
				name: b"RelayToken".to_vec(),
				symbol: b"Relay".to_vec(),
				decimals: 12,
				is_frozen: false,
			},
			balances: vec![(AccountId::from(ALICE), 1_000 * UNIT)],
			is_sufficient: true,
		}])
		.with_balances(vec![
			(AccountId::from(ALICE), 2_000 * UNIT),
			(AccountId::from(BOB), 1_000 * UNIT),
		])
		.build()
		.execute_with(|| {
			// We have the assetId that corresponds to the relay chain registered
			let relay_asset_id: AssetId = AssetType::Xcm(MultiLocation::parent()).into();

			// Its address is
			let asset_precompile_address = Runtime::asset_id_to_account(
				FOREIGN_ASSET_PRECOMPILE_ADDRESS_PREFIX,
				relay_asset_id,
			);

			// Aprove Bob for spending 400 UNIT from Alice
			Precompiles::new()
				.prepare_test(
					ALICE,
					asset_precompile_address,
					EvmDataWriter::new_with_selector(AssetAction::Approve)
						.write(Address(BOB.into()))
						.write(U256::from(400 * UNIT))
						.build(),
				)
<<<<<<< HEAD
				.expect_cost(14006)
				.expect_log(LogsBuilder::new(asset_precompile_address.into()).log3(
=======
				.expect_cost(13989)
				.expect_log(log3(
					asset_precompile_address,
>>>>>>> 13c685d2
					SELECTOR_LOG_APPROVAL,
					H160::from(ALICE),
					H160::from(BOB),
					EvmDataWriter::new().write(U256::from(400 * UNIT)).build(),
				))
				.execute_returns(EvmDataWriter::new().write(true).build());

			// Transfer tokens from Alice to Charlie by using BOB as origin
			Precompiles::new()
				.prepare_test(
					BOB,
					asset_precompile_address,
					EvmDataWriter::new_with_selector(AssetAction::TransferFrom)
						.write(Address(ALICE.into()))
						.write(Address(CHARLIE.into()))
						.write(U256::from(400 * UNIT))
						.build(),
				)
<<<<<<< HEAD
				.expect_cost(28967)
				.expect_log(LogsBuilder::new(asset_precompile_address.into()).log3(
=======
				.expect_cost(29006)
				.expect_log(log3(
					asset_precompile_address,
>>>>>>> 13c685d2
					SELECTOR_LOG_TRANSFER,
					H160::from(ALICE),
					H160::from(CHARLIE),
					EvmDataWriter::new().write(U256::from(400 * UNIT)).build(),
				))
				.execute_returns(EvmDataWriter::new().write(true).build());

			// Make sure CHARLIE has 400 UNIT
			Precompiles::new()
				.prepare_test(
					CHARLIE,
					asset_precompile_address,
					EvmDataWriter::new_with_selector(AssetAction::BalanceOf)
						.write(Address(CHARLIE.into()))
						.build(),
				)
				.expect_cost(1000)
				.expect_no_logs()
				.execute_returns(EvmDataWriter::new().write(U256::from(400 * UNIT)).build());
		});
}

#[test]
fn xtokens_precompiles_transfer() {
	ExtBuilder::default()
		.with_xcm_assets(vec![XcmAssetInitialization {
			asset_type: AssetType::Xcm(MultiLocation::parent()),
			metadata: AssetRegistrarMetadata {
				name: b"RelayToken".to_vec(),
				symbol: b"Relay".to_vec(),
				decimals: 12,
				is_frozen: false,
			},
			balances: vec![(AccountId::from(ALICE), 1_000_000_000_000_000)],
			is_sufficient: true,
		}])
		.with_balances(vec![
			(AccountId::from(ALICE), 2_000 * UNIT),
			(AccountId::from(BOB), 1_000 * UNIT),
		])
		.with_safe_xcm_version(2)
		.build()
		.execute_with(|| {
			let xtokens_precompile_address = H160::from_low_u64_be(2052);

			// We have the assetId that corresponds to the relay chain registered
			let relay_asset_id: AssetId = AssetType::Xcm(MultiLocation::parent()).into();

			// Its address is
			let asset_precompile_address = Runtime::asset_id_to_account(
				FOREIGN_ASSET_PRECOMPILE_ADDRESS_PREFIX,
				relay_asset_id,
			);

			// Alice has 1000 tokens. She should be able to send through precompile
			let destination = MultiLocation::new(
				1,
				Junctions::X1(Junction::AccountId32 {
					network: NetworkId::Any,
					id: [1u8; 32],
				}),
			);

			// We use the address of the asset as an identifier of the asset we want to transfer
			Precompiles::new()
				.prepare_test(
					ALICE,
					xtokens_precompile_address,
					EvmDataWriter::new_with_selector(XtokensAction::Transfer)
						.write(Address(asset_precompile_address.into()))
						.write(U256::from(500_000_000_000_000u128))
						.write(destination.clone())
						.write(U256::from(4000000))
						.build(),
				)
				.expect_cost(12000)
				.expect_no_logs()
				.execute_returns(vec![])
		})
}

#[test]
fn xtokens_precompiles_transfer_multiasset() {
	ExtBuilder::default()
		.with_xcm_assets(vec![XcmAssetInitialization {
			asset_type: AssetType::Xcm(MultiLocation::parent()),
			metadata: AssetRegistrarMetadata {
				name: b"RelayToken".to_vec(),
				symbol: b"Relay".to_vec(),
				decimals: 12,
				is_frozen: false,
			},
			balances: vec![(AccountId::from(ALICE), 1_000_000_000_000_000)],
			is_sufficient: true,
		}])
		.with_balances(vec![
			(AccountId::from(ALICE), 2_000 * UNIT),
			(AccountId::from(BOB), 1_000 * UNIT),
		])
		.with_safe_xcm_version(2)
		.build()
		.execute_with(|| {
			let xtokens_precompile_address = H160::from_low_u64_be(2052);

			// Alice has 1000 tokens. She should be able to send through precompile
			let destination = MultiLocation::new(
				1,
				Junctions::X1(Junction::AccountId32 {
					network: NetworkId::Any,
					id: [1u8; 32],
				}),
			);

			// This time we transfer it through TransferMultiAsset
			// Instead of the address, we encode directly the multilocation referencing the asset
			Precompiles::new()
				.prepare_test(
					ALICE,
					xtokens_precompile_address,
					EvmDataWriter::new_with_selector(XtokensAction::TransferMultiAsset)
						// We want to transfer the relay token
						.write(MultiLocation::parent())
						.write(U256::from(500_000_000_000_000u128))
						.write(destination)
						.write(U256::from(4000000))
						.build(),
				)
				.expect_cost(12000)
				.expect_no_logs()
				.execute_returns(vec![]);
		})
}

#[test]
fn xtokens_precompiles_transfer_native() {
	ExtBuilder::default()
		.with_balances(vec![
			(AccountId::from(ALICE), 2_000 * UNIT),
			(AccountId::from(BOB), 1_000 * UNIT),
		])
		.with_safe_xcm_version(2)
		.build()
		.execute_with(|| {
			let xtokens_precompile_address = H160::from_low_u64_be(2052);

			// Its address is
			let asset_precompile_address = H160::from_low_u64_be(2050);

			// Alice has 1000 tokens. She should be able to send through precompile
			let destination = MultiLocation::new(
				1,
				Junctions::X1(Junction::AccountId32 {
					network: NetworkId::Any,
					id: [1u8; 32],
				}),
			);

			// We use the address of the asset as an identifier of the asset we want to transfer
			Precompiles::new()
				.prepare_test(
					ALICE,
					xtokens_precompile_address,
					EvmDataWriter::new_with_selector(XtokensAction::Transfer)
						.write(Address(asset_precompile_address))
						.write(U256::from(500 * UNIT))
						.write(destination.clone())
						.write(U256::from(4000000))
						.build(),
				)
				.expect_cost(8000)
				.expect_no_logs()
				.execute_returns(vec![]);
		})
}

#[test]
fn xtokens_precompile_transfer_local_asset() {
	ExtBuilder::default()
		.with_balances(vec![
			(AccountId::from(ALICE), 2_000 * UNIT),
			(AccountId::from(BOB), 1_000 * UNIT),
		])
		.with_local_assets(vec![(
			0u128,
			vec![(AccountId::from(ALICE), 1_000 * UNIT)],
			AccountId::from(ALICE),
		)])
		.with_safe_xcm_version(2)
		.build()
		.execute_with(|| {
			let xtokens_precompile_address = H160::from_low_u64_be(2052);

			// Its address is
			let asset_precompile_address =
				Runtime::asset_id_to_account(LOCAL_ASSET_PRECOMPILE_ADDRESS_PREFIX, 0u128).into();

			// Alice has 1000 tokens. She should be able to send through precompile
			let destination = MultiLocation::new(
				1,
				Junctions::X1(Junction::AccountId32 {
					network: NetworkId::Any,
					id: [1u8; 32],
				}),
			);

			// We use the address of the asset as an identifier of the asset we want to transfer
			Precompiles::new()
				.prepare_test(
					ALICE,
					xtokens_precompile_address,
					EvmDataWriter::new_with_selector(XtokensAction::Transfer)
						.write(Address(asset_precompile_address))
						.write(U256::from(500 * UNIT))
						.write(destination.clone())
						.write(U256::from(4000000))
						.build(),
				)
				.expect_cost(8000)
				.expect_no_logs()
				.execute_returns(vec![]);
		})
}

fn run_with_system_weight<F>(w: Weight, mut assertions: F)
where
	F: FnMut() -> (),
{
	let mut t: sp_io::TestExternalities = frame_system::GenesisConfig::default()
		.build_storage::<Runtime>()
		.unwrap()
		.into();
	t.execute_with(|| {
		System::set_block_consumed_resources(w, 0);
		assertions()
	});
}

#[test]
#[rustfmt::skip]
fn length_fee_is_sensible() {
	use sp_runtime::testing::TestXt;

	// tests that length fee is sensible for a few hypothetical transactions
	ExtBuilder::default().build().execute_with(|| {
		let call = frame_system::Call::remark::<Runtime> { remark: vec![] };
		let uxt: TestXt<_, ()> = TestXt::new(call, Some((1u64, ())));

		let calc_fee = |len: u32| -> Balance {
			moonbase_runtime::TransactionPayment::query_fee_details(uxt.clone(), len)
				.inclusion_fee
				.expect("fee should be calculated")
				.len_fee
		};

		// editorconfig-checker-disable
		//                  left: cost of length fee, right: size in bytes
		//                             /------------- proportional component: O(N * 1B)
		//                             |           /- exponential component: O(N ** 3)
		//                             |           |
		assert_eq!(                    1_000_000_001, calc_fee(1));
		assert_eq!(                   10_000_001_000, calc_fee(10));
		assert_eq!(                  100_001_000_000, calc_fee(100));
		assert_eq!(                1_001_000_000_000, calc_fee(1_000));
		assert_eq!(               11_000_000_000_000, calc_fee(10_000)); // inflection point
		assert_eq!(            1_100_000_000_000_000, calc_fee(100_000));
		assert_eq!(        1_001_000_000_000_000_000, calc_fee(1_000_000)); // one UNIT, ~ 1MB
		assert_eq!(    1_000_010_000_000_000_000_000, calc_fee(10_000_000));
		assert_eq!(1_000_000_100_000_000_000_000_000, calc_fee(100_000_000));
		// editorconfig-checker-enable
	});
}

#[test]
fn multiplier_can_grow_from_zero() {
	let minimum_multiplier = moonbase_runtime::MinimumMultiplier::get();
	let target = moonbase_runtime::TargetBlockFullness::get()
		* BlockWeights::get()
			.get(DispatchClass::Normal)
			.max_total
			.unwrap();
	// if the min is too small, then this will not change, and we are doomed forever.
	// the weight is 1/100th bigger than target.
	run_with_system_weight(target * 101 / 100, || {
		let next = moonbase_runtime::SlowAdjustingFeeUpdate::<Runtime>::convert(minimum_multiplier);
		assert!(
			next > minimum_multiplier,
			"{:?} !>= {:?}",
			next,
			minimum_multiplier
		);
	})
}

#[test]
#[ignore] // test runs for a very long time
fn multiplier_growth_simulator() {
	// assume the multiplier is initially set to its minimum. We update it with values twice the
	//target (target is 25%, thus 50%) and we see at which point it reaches 1.
	let mut multiplier = moonbase_runtime::MinimumMultiplier::get();
	let block_weight = moonbase_runtime::TargetBlockFullness::get()
		* BlockWeights::get()
			.get(DispatchClass::Normal)
			.max_total
			.unwrap()
		* 2;
	let mut blocks = 0;
	while multiplier <= Multiplier::one() {
		run_with_system_weight(block_weight, || {
			let next = moonbase_runtime::SlowAdjustingFeeUpdate::<Runtime>::convert(multiplier);
			// ensure that it is growing as well.
			assert!(next > multiplier, "{:?} !>= {:?}", next, multiplier);
			multiplier = next;
		});
		blocks += 1;
		println!("block = {} multiplier {:?}", blocks, multiplier);
	}
}

#[test]
fn ethereum_invalid_transaction() {
	ExtBuilder::default().build().execute_with(|| {
		// Ensure an extrinsic not containing enough gas limit to store the transaction
		// on chain is rejected.
		assert_eq!(
			Executive::apply_extrinsic(unchecked_eth_tx(INVALID_ETH_TX)),
			Err(
				sp_runtime::transaction_validity::TransactionValidityError::Invalid(
					sp_runtime::transaction_validity::InvalidTransaction::Custom(3u8)
				)
			)
		);
	});
}

#[test]
fn transfer_ed_0_substrate() {
	ExtBuilder::default()
		.with_balances(vec![
			(AccountId::from(ALICE), (1 * UNIT) + (1 * WEI)),
			(AccountId::from(BOB), 0),
		])
		.build()
		.execute_with(|| {
			// Substrate transfer
			assert_ok!(Balances::transfer(
				origin_of(AccountId::from(ALICE)),
				AccountId::from(BOB),
				1 * UNIT,
			));
			// 1 WEI is left in the account
			assert_eq!(Balances::free_balance(AccountId::from(ALICE)), 1 * WEI);
		});
}

#[test]
fn transfer_ed_0_evm() {
	ExtBuilder::default()
		.with_balances(vec![
			(
				AccountId::from(ALICE),
				((1 * UNIT) + (21_000 * 1_000_000_000)) + (1 * WEI),
			),
			(AccountId::from(BOB), 0),
		])
		.build()
		.execute_with(|| {
			// EVM transfer
			assert_ok!(Call::EVM(pallet_evm::Call::<Runtime>::call {
				source: H160::from(ALICE),
				target: H160::from(BOB),
				input: Vec::new(),
				value: (1 * UNIT).into(),
				gas_limit: 21_000u64,
				max_fee_per_gas: U256::from(1_000_000_000),
				max_priority_fee_per_gas: None,
				nonce: Some(U256::from(0)),
				access_list: Vec::new(),
			})
			.dispatch(<Runtime as frame_system::Config>::Origin::root()));
			// 1 WEI is left in the account
			assert_eq!(Balances::free_balance(AccountId::from(ALICE)), 1 * WEI,);
		});
}

#[test]
fn refund_ed_0_evm() {
	ExtBuilder::default()
		.with_balances(vec![
			(
				AccountId::from(ALICE),
				((1 * UNIT) + (21_777 * 1_000_000_000)),
			),
			(AccountId::from(BOB), 0),
		])
		.build()
		.execute_with(|| {
			// EVM transfer that zeroes ALICE
			assert_ok!(Call::EVM(pallet_evm::Call::<Runtime>::call {
				source: H160::from(ALICE),
				target: H160::from(BOB),
				input: Vec::new(),
				value: (1 * UNIT).into(),
				gas_limit: 21_777u64,
				max_fee_per_gas: U256::from(1_000_000_000),
				max_priority_fee_per_gas: None,
				nonce: Some(U256::from(0)),
				access_list: Vec::new(),
			})
			.dispatch(<Runtime as frame_system::Config>::Origin::root()));
			// ALICE is refunded
			assert_eq!(
				Balances::free_balance(AccountId::from(ALICE)),
				777 * 1_000_000_000,
			);
		});
}

#[test]
fn author_does_not_receive_priority_fee() {
	ExtBuilder::default()
		.with_balances(vec![(
			AccountId::from(BOB),
			(1 * UNIT) + (21_000 * (500 * GIGAWEI)),
		)])
		.build()
		.execute_with(|| {
			// Some block author as seen by pallet-evm.
			let author = AccountId::from(<pallet_evm::Pallet<Runtime>>::find_author());
			// Currently the default impl of the evm uses `deposit_into_existing`.
			// If we were to use this implementation, and for an author to receive eventual tips,
			// the account needs to be somehow initialized, otherwise the deposit would fail.
			Balances::make_free_balance_be(&author, 100 * UNIT);

			// EVM transfer.
			assert_ok!(Call::EVM(pallet_evm::Call::<Runtime>::call {
				source: H160::from(BOB),
				target: H160::from(ALICE),
				input: Vec::new(),
				value: (1 * UNIT).into(),
				gas_limit: 21_000u64,
				max_fee_per_gas: U256::from(300 * GIGAWEI),
				max_priority_fee_per_gas: Some(U256::from(200 * GIGAWEI)),
				nonce: Some(U256::from(0)),
				access_list: Vec::new(),
			})
			.dispatch(<Runtime as frame_system::Config>::Origin::root()));
			// Author free balance didn't change.
			assert_eq!(Balances::free_balance(author), 100 * UNIT,);
		});
}

#[test]
fn total_issuance_after_evm_transaction_with_priority_fee() {
	ExtBuilder::default()
		.with_balances(vec![(
			AccountId::from(BOB),
			(1 * UNIT) + (21_000 * (2 * GIGAWEI)),
		)])
		.build()
		.execute_with(|| {
			let issuance_before = <Runtime as pallet_evm::Config>::Currency::total_issuance();
			// EVM transfer.
			assert_ok!(Call::EVM(pallet_evm::Call::<Runtime>::call {
				source: H160::from(BOB),
				target: H160::from(ALICE),
				input: Vec::new(),
				value: (1 * UNIT).into(),
				gas_limit: 21_000u64,
				max_fee_per_gas: U256::from(2 * GIGAWEI),
				max_priority_fee_per_gas: Some(U256::from(1 * GIGAWEI)),
				nonce: Some(U256::from(0)),
				access_list: Vec::new(),
			})
			.dispatch(<Runtime as frame_system::Config>::Origin::root()));

			let issuance_after = <Runtime as pallet_evm::Config>::Currency::total_issuance();
			// Fee is 1 GWEI base fee + 1 GWEI tip.
			let fee = ((2 * GIGAWEI) * 21_000) as f64;
			// 80% was burned.
			let expected_burn = (fee * 0.8) as u128;
			assert_eq!(issuance_after, issuance_before - expected_burn,);
			// 20% was sent to treasury.
			let expected_treasury = (fee * 0.2) as u128;
			assert_eq!(moonbase_runtime::Treasury::pot(), expected_treasury);
		});
}

#[test]
fn total_issuance_after_evm_transaction_without_priority_fee() {
	ExtBuilder::default()
		.with_balances(vec![(
			AccountId::from(BOB),
			(1 * UNIT) + (21_000 * (2 * GIGAWEI)),
		)])
		.build()
		.execute_with(|| {
			let issuance_before = <Runtime as pallet_evm::Config>::Currency::total_issuance();
			// EVM transfer.
			assert_ok!(Call::EVM(pallet_evm::Call::<Runtime>::call {
				source: H160::from(BOB),
				target: H160::from(ALICE),
				input: Vec::new(),
				value: (1 * UNIT).into(),
				gas_limit: 21_000u64,
				max_fee_per_gas: U256::from(1 * GIGAWEI),
				max_priority_fee_per_gas: None,
				nonce: Some(U256::from(0)),
				access_list: Vec::new(),
			})
			.dispatch(<Runtime as frame_system::Config>::Origin::root()));

			let issuance_after = <Runtime as pallet_evm::Config>::Currency::total_issuance();
			// Fee is 1 GWEI base fee.
			let fee = ((1 * GIGAWEI) * 21_000) as f64;
			// 80% was burned.
			let expected_burn = (fee * 0.8) as u128;
			assert_eq!(issuance_after, issuance_before - expected_burn,);
			// 20% was sent to treasury.
			let expected_treasury = (fee * 0.2) as u128;
			assert_eq!(moonbase_runtime::Treasury::pot(), expected_treasury);
		});
}

#[test]
fn root_can_change_default_xcm_vers() {
	ExtBuilder::default()
		.with_balances(vec![
			(AccountId::from(ALICE), 2_000 * UNIT),
			(AccountId::from(BOB), 1_000 * UNIT),
		])
		.with_xcm_assets(vec![XcmAssetInitialization {
			asset_type: AssetType::Xcm(MultiLocation::parent()),
			metadata: AssetRegistrarMetadata {
				name: b"RelayToken".to_vec(),
				symbol: b"Relay".to_vec(),
				decimals: 12,
				is_frozen: false,
			},
			balances: vec![(AccountId::from(ALICE), 1_000_000_000_000_000)],
			is_sufficient: true,
		}])
		.build()
		.execute_with(|| {
			let source_location = AssetType::Xcm(MultiLocation::parent());
			let dest = MultiLocation {
				parents: 1,
				interior: X1(AccountId32 {
					network: NetworkId::Any,
					id: [1u8; 32],
				}),
			};
			let source_id: moonbase_runtime::AssetId = source_location.clone().into();
			// Default XCM version is not set yet, so xtokens should fail because it does not
			// know with which version to send
			assert_noop!(
				XTokens::transfer(
					origin_of(AccountId::from(ALICE)),
					moonbase_runtime::xcm_config::CurrencyId::ForeignAsset(source_id),
					100_000_000_000_000,
					Box::new(xcm::VersionedMultiLocation::V1(dest.clone())),
					4000000000
				),
				orml_xtokens::Error::<Runtime>::XcmExecutionFailed
			);

			// Root sets the defaultXcm
			assert_ok!(PolkadotXcm::force_default_xcm_version(
				root_origin(),
				Some(2)
			));

			// Now transferring does not fail
			assert_ok!(XTokens::transfer(
				origin_of(AccountId::from(ALICE)),
				moonbase_runtime::xcm_config::CurrencyId::ForeignAsset(source_id),
				100_000_000_000_000,
				Box::new(xcm::VersionedMultiLocation::V1(dest)),
				4000000000
			));
		})
}

#[test]
fn transactor_cannot_use_more_than_max_weight() {
	ExtBuilder::default()
		.with_balances(vec![
			(AccountId::from(ALICE), 2_000 * UNIT),
			(AccountId::from(BOB), 1_000 * UNIT),
		])
		.with_xcm_assets(vec![XcmAssetInitialization {
			asset_type: AssetType::Xcm(MultiLocation::parent()),
			metadata: AssetRegistrarMetadata {
				name: b"RelayToken".to_vec(),
				symbol: b"Relay".to_vec(),
				decimals: 12,
				is_frozen: false,
			},
			balances: vec![(AccountId::from(ALICE), 1_000_000_000_000_000)],
			is_sufficient: true,
		}])
		.build()
		.execute_with(|| {
			let source_location = AssetType::Xcm(MultiLocation::parent());
			let source_id: moonbase_runtime::AssetId = source_location.clone().into();
			assert_ok!(XcmTransactor::register(
				root_origin(),
				AccountId::from(ALICE),
				0,
			));

			// Root can set transact info
			assert_ok!(XcmTransactor::set_transact_info(
				root_origin(),
				Box::new(xcm::VersionedMultiLocation::V1(MultiLocation::parent())),
				// Relay charges 1000 for every instruction, and we have 3, so 3000
				3000,
				20000,
				None
			));
			// Root can set transact info
			assert_ok!(XcmTransactor::set_fee_per_second(
				root_origin(),
				Box::new(xcm::VersionedMultiLocation::V1(MultiLocation::parent())),
				1,
			));

			assert_noop!(
				XcmTransactor::transact_through_derivative_multilocation(
					origin_of(AccountId::from(ALICE)),
					moonbase_runtime::xcm_config::Transactors::Relay,
					0,
					Box::new(xcm::VersionedMultiLocation::V1(MultiLocation::parent())),
					// 20000the max
					17000,
					vec![],
				),
				pallet_xcm_transactor::Error::<Runtime>::MaxWeightTransactReached
			);
			assert_noop!(
				XcmTransactor::transact_through_derivative(
					origin_of(AccountId::from(ALICE)),
					moonbase_runtime::xcm_config::Transactors::Relay,
					0,
					moonbase_runtime::xcm_config::CurrencyId::ForeignAsset(source_id),
					// 20000 is the max
					17000,
					vec![],
				),
				pallet_xcm_transactor::Error::<Runtime>::MaxWeightTransactReached
			);
		})
}

// Test to ensure we can use either in crowdloan rewards without worrying for migrations
#[test]
fn account_id_32_encodes_like_32_byte_u8_slice() {
	let account_as_account_id_32: sp_runtime::AccountId32 = [1u8; 32].into();
	let account_as_slice = [1u8; 32];
	assert_eq!(account_as_account_id_32.encode(), account_as_slice.encode());
}

#[test]
fn author_mapping_precompile_associate_update_and_clear() {
	ExtBuilder::default()
		.with_balances(vec![(AccountId::from(ALICE), 1_000 * UNIT)])
		.build()
		.execute_with(|| {
			let author_mapping_precompile_address = H160::from_low_u64_be(2055);
			let first_nimbus_id: NimbusId =
				sp_core::sr25519::Public::unchecked_from([1u8; 32]).into();
			let first_vrf_id: session_keys_primitives::VrfId =
				sp_core::sr25519::Public::unchecked_from([1u8; 32]).into();
			let second_nimbus_id: NimbusId =
				sp_core::sr25519::Public::unchecked_from([2u8; 32]).into();
			let second_vrf_id: session_keys_primitives::VrfId =
				sp_core::sr25519::Public::unchecked_from([2u8; 32]).into();

			// Associate it
			Precompiles::new()
				.prepare_test(
					ALICE,
					author_mapping_precompile_address,
					EvmDataWriter::new_with_selector(AuthorMappingAction::AddAssociation)
						.write(sp_core::H256::from([1u8; 32]))
						.build(),
				)
				.expect_cost(15388)
				.expect_no_logs()
				.execute_returns(vec![]);

			let expected_associate_event =
				Event::AuthorMapping(pallet_author_mapping::Event::KeysRegistered {
					nimbus_id: first_nimbus_id.clone(),
					account_id: AccountId::from(ALICE),
					keys: first_vrf_id.clone(),
				});
			assert_eq!(last_event(), expected_associate_event);

			// Update it
			Precompiles::new()
				.prepare_test(
					ALICE,
					author_mapping_precompile_address,
					EvmDataWriter::new_with_selector(AuthorMappingAction::UpdateAssociation)
						.write(sp_core::H256::from([1u8; 32]))
						.write(sp_core::H256::from([2u8; 32]))
						.build(),
				)
				.expect_cost(15190)
				.expect_no_logs()
				.execute_returns(vec![]);

			let expected_update_event =
				Event::AuthorMapping(pallet_author_mapping::Event::KeysRotated {
					new_nimbus_id: second_nimbus_id.clone(),
					account_id: AccountId::from(ALICE),
					new_keys: second_vrf_id.clone(),
				});
			assert_eq!(last_event(), expected_update_event);

			// Clear it
			Precompiles::new()
				.prepare_test(
					ALICE,
					author_mapping_precompile_address,
					EvmDataWriter::new_with_selector(AuthorMappingAction::ClearAssociation)
						.write(sp_core::H256::from([2u8; 32]))
						.build(),
				)
				.expect_cost(15447)
				.expect_no_logs()
				.execute_returns(vec![]);

			let expected_clear_event =
				Event::AuthorMapping(pallet_author_mapping::Event::KeysRemoved {
					nimbus_id: second_nimbus_id,
					account_id: AccountId::from(ALICE),
					keys: second_vrf_id,
				});
			assert_eq!(last_event(), expected_clear_event);
		});
}

#[test]
fn author_mapping_register_and_set_keys() {
	ExtBuilder::default()
		.with_balances(vec![(AccountId::from(ALICE), 1_000 * UNIT)])
		.build()
		.execute_with(|| {
			let author_mapping_precompile_address = H160::from_low_u64_be(2055);
			let first_nimbus_id: NimbusId =
				sp_core::sr25519::Public::unchecked_from([1u8; 32]).into();
			let first_vrf_key: session_keys_primitives::VrfId =
				sp_core::sr25519::Public::unchecked_from([3u8; 32]).into();
			let second_nimbus_id: NimbusId =
				sp_core::sr25519::Public::unchecked_from([2u8; 32]).into();
			let second_vrf_key: session_keys_primitives::VrfId =
				sp_core::sr25519::Public::unchecked_from([4u8; 32]).into();

			// Associate it
			Precompiles::new()
				.prepare_test(
					ALICE,
					author_mapping_precompile_address,
					EvmDataWriter::new_with_selector(AuthorMappingAction::SetKeys)
						.write(sp_core::H256::from([1u8; 32]))
						.write(sp_core::H256::from([3u8; 32]))
						.build(),
				)
				.expect_cost(16280)
				.expect_no_logs()
				.execute_returns(vec![]);

			let expected_associate_event =
				Event::AuthorMapping(pallet_author_mapping::Event::KeysRegistered {
					nimbus_id: first_nimbus_id.clone(),
					account_id: AccountId::from(ALICE),
					keys: first_vrf_key.clone(),
				});
			assert_eq!(last_event(), expected_associate_event);

			// Update it
			Precompiles::new()
				.prepare_test(
					ALICE,
					author_mapping_precompile_address,
					EvmDataWriter::new_with_selector(AuthorMappingAction::SetKeys)
						.write(sp_core::H256::from([2u8; 32]))
						.write(sp_core::H256::from([4u8; 32]))
						.build(),
				)
				.expect_cost(16280)
				.expect_no_logs()
				.execute_returns(vec![]);

			let expected_update_event =
				Event::AuthorMapping(pallet_author_mapping::Event::KeysRotated {
					new_nimbus_id: second_nimbus_id.clone(),
					account_id: AccountId::from(ALICE),
					new_keys: second_vrf_key.clone(),
				});
			assert_eq!(last_event(), expected_update_event);
		});
}

#[test]
fn precompile_existence() {
	ExtBuilder::default().build().execute_with(|| {
		let precompiles = Precompiles::new();
		let precompile_addresses: std::collections::BTreeSet<_> = vec![
			1, 2, 3, 4, 5, 6, 7, 8, 9, 1024, 1025, 1026, 2048, 2049, 2050, 2051, 2052, 2053, 2054,
			2055, 2056, 2058,
		]
		.into_iter()
		.map(H160::from_low_u64_be)
		.collect();

		for i in 0..3000 {
			let address = H160::from_low_u64_be(i);

			if precompile_addresses.contains(&address) {
				assert!(
					precompiles.is_precompile(address),
					"is_precompile({}) should return true",
					i
				);

				assert!(
					precompiles
						.execute(&mut MockHandle::new(
							address,
							Context {
								address,
								caller: H160::zero(),
								apparent_value: U256::zero()
							}
						),)
						.is_some(),
					"execute({},..) should return Some(_)",
					i
				);
			} else {
				assert!(
					!precompiles.is_precompile(address),
					"is_precompile({}) should return false",
					i
				);

				assert!(
					precompiles
						.execute(&mut MockHandle::new(
							address,
							Context {
								address,
								caller: H160::zero(),
								apparent_value: U256::zero()
							}
						),)
						.is_none(),
					"execute({},..) should return None",
					i
				);
			}
		}
	});
}

#[test]
fn base_fee_should_default_to_associate_type_value() {
	ExtBuilder::default().build().execute_with(|| {
		assert_eq!(
			BaseFee::base_fee_per_gas(),
			(1 * GIGAWEI * SUPPLY_FACTOR).into()
		);
	});
}<|MERGE_RESOLUTION|>--- conflicted
+++ resolved
@@ -1146,14 +1146,9 @@
 						.write(U256::from(400 * UNIT))
 						.build(),
 				)
-<<<<<<< HEAD
 				.expect_cost(23518u64)
-				.expect_log(LogsBuilder::new(asset_precompile_address.into()).log3(
-=======
-				.expect_cost(23516u64)
 				.expect_log(log3(
 					asset_precompile_address,
->>>>>>> 13c685d2
 					SELECTOR_LOG_TRANSFER,
 					H160::from(ALICE),
 					H160::from(BOB),
@@ -1203,14 +1198,9 @@
 						.write(U256::from(400 * UNIT))
 						.build(),
 				)
-<<<<<<< HEAD
 				.expect_cost(14006)
-				.expect_log(LogsBuilder::new(asset_precompile_address.into()).log3(
-=======
-				.expect_cost(13989)
 				.expect_log(log3(
 					asset_precompile_address,
->>>>>>> 13c685d2
 					SELECTOR_LOG_APPROVAL,
 					H160::from(ALICE),
 					H160::from(BOB),
@@ -1229,14 +1219,9 @@
 						.write(U256::from(400 * UNIT))
 						.build(),
 				)
-<<<<<<< HEAD
 				.expect_cost(28967)
-				.expect_log(LogsBuilder::new(asset_precompile_address.into()).log3(
-=======
-				.expect_cost(29006)
 				.expect_log(log3(
 					asset_precompile_address,
->>>>>>> 13c685d2
 					SELECTOR_LOG_TRANSFER,
 					H160::from(ALICE),
 					H160::from(CHARLIE),
@@ -1286,14 +1271,9 @@
 						.write(U256::from(1000 * UNIT))
 						.build(),
 				)
-<<<<<<< HEAD
 				.expect_cost(12795)
-				.expect_log(LogsBuilder::new(asset_precompile_address.into()).log3(
-=======
-				.expect_cost(12821)
 				.expect_log(log3(
 					asset_precompile_address,
->>>>>>> 13c685d2
 					SELECTOR_LOG_TRANSFER,
 					H160::default(),
 					H160::from(BOB),
@@ -1318,14 +1298,9 @@
 						.write(U256::from(500 * UNIT))
 						.build(),
 				)
-<<<<<<< HEAD
 				.expect_cost(12987)
-				.expect_log(LogsBuilder::new(asset_precompile_address.into()).log3(
-=======
-				.expect_cost(12957)
 				.expect_log(log3(
 					asset_precompile_address,
->>>>>>> 13c685d2
 					SELECTOR_LOG_TRANSFER,
 					H160::from(BOB),
 					H160::default(),
@@ -1626,14 +1601,9 @@
 						.write(U256::from(400 * UNIT))
 						.build(),
 				)
-<<<<<<< HEAD
 				.expect_cost(23518)
-				.expect_log(LogsBuilder::new(asset_precompile_address.into()).log3(
-=======
-				.expect_cost(23516)
 				.expect_log(log3(
 					asset_precompile_address,
->>>>>>> 13c685d2
 					SELECTOR_LOG_TRANSFER,
 					H160::from(ALICE),
 					H160::from(BOB),
@@ -1695,14 +1665,9 @@
 						.write(U256::from(400 * UNIT))
 						.build(),
 				)
-<<<<<<< HEAD
 				.expect_cost(14006)
-				.expect_log(LogsBuilder::new(asset_precompile_address.into()).log3(
-=======
-				.expect_cost(13989)
 				.expect_log(log3(
 					asset_precompile_address,
->>>>>>> 13c685d2
 					SELECTOR_LOG_APPROVAL,
 					H160::from(ALICE),
 					H160::from(BOB),
@@ -1721,14 +1686,9 @@
 						.write(U256::from(400 * UNIT))
 						.build(),
 				)
-<<<<<<< HEAD
 				.expect_cost(28967)
-				.expect_log(LogsBuilder::new(asset_precompile_address.into()).log3(
-=======
-				.expect_cost(29006)
 				.expect_log(log3(
 					asset_precompile_address,
->>>>>>> 13c685d2
 					SELECTOR_LOG_TRANSFER,
 					H160::from(ALICE),
 					H160::from(CHARLIE),
