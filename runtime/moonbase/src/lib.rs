// Copyright 2019-2022 PureStake Inc.
// This file is part of Moonbeam.

// Moonbeam is free software: you can redistribute it and/or modify
// it under the terms of the GNU General Public License as published by
// the Free Software Foundation, either version 3 of the License, or
// (at your option) any later version.

// Moonbeam is distributed in the hope that it will be useful,
// but WITHOUT ANY WARRANTY; without even the implied warranty of
// MERCHANTABILITY or FITNESS FOR A PARTICULAR PURPOSE.  See the
// GNU General Public License for more details.

// You should have received a copy of the GNU General Public License
// along with Moonbeam.  If not, see <http://www.gnu.org/licenses/>.

//! The Moonbase Runtime.
//!
//! Primary features of this runtime include:
//! * Ethereum compatibility
//! * Moonbase tokenomics

#![cfg_attr(not(feature = "std"), no_std)]
// `construct_runtime!` does a lot of recursion and requires us to increase the limit to 256.
#![recursion_limit = "256"]

// Make the WASM binary available.
#[cfg(feature = "std")]
include!(concat!(env!("OUT_DIR"), "/wasm_binary.rs"));

use cumulus_pallet_parachain_system::RelaychainBlockNumberProvider;
use fp_rpc::TransactionStatus;

use account::AccountId20;

// Re-export required by get! macro.
pub use frame_support::traits::Get;
use frame_support::{
	construct_runtime,
	pallet_prelude::DispatchResult,
	parameter_types,
	traits::{
		ConstBool, ConstU128, ConstU16, ConstU32, ConstU64, ConstU8, Contains,
		Currency as CurrencyT, EnsureOneOf, EqualPrivilegeOnly, FindAuthor, Imbalance,
		InstanceFilter, OffchainWorker, OnFinalize, OnIdle, OnInitialize, OnRuntimeUpgrade,
		OnUnbalanced,
	},
	weights::{
		constants::{RocksDbWeight, WEIGHT_PER_SECOND},
		DispatchClass, GetDispatchInfo, IdentityFee, Weight, WeightToFeeCoefficient,
		WeightToFeeCoefficients, WeightToFeePolynomial,
	},
	PalletId,
};

use frame_system::{EnsureRoot, EnsureSigned};
pub use moonbeam_core_primitives::{
	AccountId, AccountIndex, Address, AssetId, Balance, BlockNumber, DigestItem, Hash, Header,
	Index, Signature,
};
use moonbeam_rpc_primitives_txpool::TxPoolResponse;
use pallet_balances::NegativeImbalance;
use pallet_ethereum::Call::transact;
use pallet_ethereum::Transaction as EthereumTransaction;
#[cfg(feature = "std")]
pub use pallet_evm::GenesisAccount;
use pallet_evm::{
	Account as EVMAccount, EVMCurrencyAdapter, EnsureAddressNever, EnsureAddressRoot,
	FeeCalculator, GasWeightMapping, OnChargeEVMTransaction as OnChargeEVMTransactionT, Runner,
};
use pallet_transaction_payment::{CurrencyAdapter, Multiplier, TargetedFeeAdjustment};
pub use parachain_staking::{InflationInfo, Range};
use parity_scale_codec::{Decode, Encode, MaxEncodedLen};
use scale_info::TypeInfo;
use sp_api::impl_runtime_apis;
use sp_core::{OpaqueMetadata, H160, H256, U256};
use sp_runtime::{
	create_runtime_str, generic, impl_opaque_keys,
	traits::{BlakeTwo256, Block as BlockT, Dispatchable, IdentityLookup, PostDispatchInfoOf},
	transaction_validity::{
		InvalidTransaction, TransactionSource, TransactionValidity, TransactionValidityError,
	},
	ApplyExtrinsicResult, FixedPointNumber, Perbill, Percent, Permill, Perquintill,
	SaturatedConversion,
};
use sp_std::{
	convert::{From, Into, TryFrom},
	prelude::*,
};
#[cfg(feature = "std")]
use sp_version::NativeVersion;
use sp_version::RuntimeVersion;

use nimbus_primitives::{CanAuthor, NimbusId};

mod precompiles;
pub use precompiles::{
	MoonbasePrecompiles, FOREIGN_ASSET_PRECOMPILE_ADDRESS_PREFIX,
	LOCAL_ASSET_PRECOMPILE_ADDRESS_PREFIX,
};

use smallvec::smallvec;

#[cfg(any(feature = "std", test))]
pub use sp_runtime::BuildStorage;

pub type Precompiles = MoonbasePrecompiles<Runtime>;

pub mod asset_config;
pub mod xcm_config;

/// UNIT, the native token, uses 18 decimals of precision.
pub mod currency {
	use super::Balance;

	// Provide a common factor between runtimes based on a supply of 10_000_000 tokens.
	pub const SUPPLY_FACTOR: Balance = 1;

	pub const WEI: Balance = 1;
	pub const KILOWEI: Balance = 1_000;
	pub const MEGAWEI: Balance = 1_000_000;
	pub const GIGAWEI: Balance = 1_000_000_000;
	pub const MICROUNIT: Balance = 1_000_000_000_000;
	pub const MILLIUNIT: Balance = 1_000_000_000_000_000;
	pub const UNIT: Balance = 1_000_000_000_000_000_000;
	pub const KILOUNIT: Balance = 1_000_000_000_000_000_000_000;

	pub const TRANSACTION_BYTE_FEE: Balance = 10 * MICROUNIT * SUPPLY_FACTOR;
	pub const STORAGE_BYTE_FEE: Balance = 100 * MICROUNIT * SUPPLY_FACTOR;
	pub const WEIGHT_FEE: Balance = 50 * KILOWEI * SUPPLY_FACTOR;

	pub const fn deposit(items: u32, bytes: u32) -> Balance {
		items as Balance * 1 * UNIT * SUPPLY_FACTOR + (bytes as Balance) * STORAGE_BYTE_FEE
	}
}

/// Maximum weight per block
pub const MAXIMUM_BLOCK_WEIGHT: Weight = WEIGHT_PER_SECOND / 2;

pub const MILLISECS_PER_BLOCK: u64 = 12000;
pub const MINUTES: BlockNumber = 60_000 / (MILLISECS_PER_BLOCK as BlockNumber);
pub const HOURS: BlockNumber = MINUTES * 60;
pub const DAYS: BlockNumber = HOURS * 24;
pub const WEEKS: BlockNumber = DAYS * 7;
/// Opaque types. These are used by the CLI to instantiate machinery that don't need to know
/// the specifics of the runtime. They can then be made to be agnostic over specific formats
/// of data like extrinsics, allowing for them to continue syncing the network through upgrades
/// to even the core datastructures.
pub mod opaque {
	use super::*;

	pub use sp_runtime::OpaqueExtrinsic as UncheckedExtrinsic;
	pub type Block = generic::Block<Header, UncheckedExtrinsic>;

	impl_opaque_keys! {
		pub struct SessionKeys {
			pub nimbus: AuthorInherent,
		}
	}
}

/// This runtime version.
/// The spec_version is composed of 2x2 digits. The first 2 digits represent major changes
/// that can't be skipped, such as data migration upgrades. The last 2 digits represent minor
/// changes which can be skipped.
#[sp_version::runtime_version]
pub const VERSION: RuntimeVersion = RuntimeVersion {
	spec_name: create_runtime_str!("moonbase"),
	impl_name: create_runtime_str!("moonbase"),
	authoring_version: 3,
	spec_version: 1300,
	impl_version: 0,
	apis: RUNTIME_API_VERSIONS,
	transaction_version: 2,
	state_version: 0,
};

/// The version information used to identify this runtime when compiled natively.
#[cfg(feature = "std")]
pub fn native_version() -> NativeVersion {
	NativeVersion {
		runtime_version: VERSION,
		can_author_with: Default::default(),
	}
}

const NORMAL_DISPATCH_RATIO: Perbill = Perbill::from_percent(75);

parameter_types! {
	pub const Version: RuntimeVersion = VERSION;
	/// We allow for one half second of compute with a 6 second average block time.
	/// These values are dictated by Polkadot for the parachain.
	pub BlockWeights: frame_system::limits::BlockWeights = frame_system::limits::BlockWeights
		::with_sensible_defaults(MAXIMUM_BLOCK_WEIGHT, NORMAL_DISPATCH_RATIO);
	/// We allow for 5 MB blocks.
	pub BlockLength: frame_system::limits::BlockLength = frame_system::limits::BlockLength
		::max_with_normal_ratio(5 * 1024 * 1024, NORMAL_DISPATCH_RATIO);
}

impl frame_system::Config for Runtime {
	/// The identifier used to distinguish between accounts.
	type AccountId = AccountId;
	/// The aggregated dispatch type that is available for extrinsics.
	type Call = Call;
	/// The lookup mechanism to get account ID from whatever is passed in dispatchers.
	type Lookup = IdentityLookup<AccountId>;
	/// The index type for storing how many extrinsics an account has signed.
	type Index = Index;
	/// The index type for blocks.
	type BlockNumber = BlockNumber;
	/// The type for hashing blocks and tries.
	type Hash = Hash;
	/// The hashing algorithm used.
	type Hashing = BlakeTwo256;
	/// The header type.
	type Header = generic::Header<BlockNumber, BlakeTwo256>;
	/// The ubiquitous event type.
	type Event = Event;
	/// The ubiquitous origin type.
	type Origin = Origin;
	/// Maximum number of block number to block hash mappings to keep (oldest pruned first).
	type BlockHashCount = ConstU32<256>;
	/// Maximum weight of each block. With a default weight system of 1byte == 1weight, 4mb is ok.
	type BlockWeights = BlockWeights;
	/// Maximum size of all encoded transactions (in bytes) that are allowed in one block.
	type BlockLength = BlockLength;
	/// Runtime version.
	type Version = Version;
	type PalletInfo = PalletInfo;
	type AccountData = pallet_balances::AccountData<Balance>;
	type OnNewAccount = ();
	type OnKilledAccount = ();
	type DbWeight = RocksDbWeight;
	type BaseCallFilter = MaintenanceMode;
	type SystemWeightInfo = ();
	/// This is used as an identifier of the chain. 42 is the generic substrate prefix.
	type SS58Prefix = ConstU16<1287>;
	type OnSetCode = cumulus_pallet_parachain_system::ParachainSetCode<Self>;
	type MaxConsumers = frame_support::traits::ConstU32<16>;
}

impl pallet_utility::Config for Runtime {
	type Event = Event;
	type Call = Call;
	type PalletsOrigin = OriginCaller;
	type WeightInfo = pallet_utility::weights::SubstrateWeight<Runtime>;
}

impl pallet_timestamp::Config for Runtime {
	/// A timestamp: milliseconds since the unix epoch.
	type Moment = u64;
	type OnTimestampSet = ();
	type MinimumPeriod = ConstU64<1>;
	type WeightInfo = pallet_timestamp::weights::SubstrateWeight<Runtime>;
}

impl pallet_balances::Config for Runtime {
	type MaxReserves = ConstU32<50>;
	type ReserveIdentifier = [u8; 4];
	type MaxLocks = ConstU32<50>;
	/// The type for recording an account's balance.
	type Balance = Balance;
	/// The ubiquitous event type.
	type Event = Event;
	type DustRemoval = ();
	type ExistentialDeposit = ConstU128<0>;
	type AccountStore = System;
	type WeightInfo = pallet_balances::weights::SubstrateWeight<Runtime>;
}

pub struct DealWithFees<R>(sp_std::marker::PhantomData<R>);
impl<R> OnUnbalanced<NegativeImbalance<R>> for DealWithFees<R>
where
	R: pallet_balances::Config + pallet_treasury::Config,
	pallet_treasury::Pallet<R>: OnUnbalanced<NegativeImbalance<R>>,
{
	// this seems to be called for substrate-based transactions
	fn on_unbalanceds<B>(mut fees_then_tips: impl Iterator<Item = NegativeImbalance<R>>) {
		if let Some(fees) = fees_then_tips.next() {
			// for fees, 80% are burned, 20% to the treasury
			let (_, to_treasury) = fees.ration(80, 20);
			// Balances pallet automatically burns dropped Negative Imbalances by decreasing
			// total_supply accordingly
			<pallet_treasury::Pallet<R> as OnUnbalanced<_>>::on_unbalanced(to_treasury);
		}
	}

	// this is called from pallet_evm for Ethereum-based transactions
	// (technically, it calls on_unbalanced, which calls this when non-zero)
	fn on_nonzero_unbalanced(amount: NegativeImbalance<R>) {
		// Balances pallet automatically burns dropped Negative Imbalances by decreasing
		// total_supply accordingly
		let (_, to_treasury) = amount.ration(80, 20);
		<pallet_treasury::Pallet<R> as OnUnbalanced<_>>::on_unbalanced(to_treasury);
	}
}

pub struct WeightToFee;
impl WeightToFeePolynomial for WeightToFee {
	type Balance = Balance;

	/// Return a vec of coefficients. Here we just use one coefficient and reduce it to a constant
	/// modifier in order to closely match Ethereum-based fees.
	///
	/// Calculation, per the documentation in `frame_support`:
	///
	/// ```ignore
	/// coeff_integer * x^(degree) + coeff_frac * x^(degree)
	/// ```
	fn polynomial() -> WeightToFeeCoefficients<Self::Balance> {
		smallvec![WeightToFeeCoefficient {
			degree: 1,
			coeff_frac: Perbill::zero(),
			coeff_integer: currency::WEIGHT_FEE,
			negative: false,
		}]
	}
}

impl pallet_transaction_payment::Config for Runtime {
	type OnChargeTransaction = CurrencyAdapter<Balances, DealWithFees<Runtime>>;
	type TransactionByteFee = ConstU128<{ currency::TRANSACTION_BYTE_FEE }>;
	type OperationalFeeMultiplier = ConstU8<5>;
	type WeightToFee = IdentityFee<Balance>;
	type FeeMultiplierUpdate = SlowAdjustingFeeUpdate<Runtime>;
}

impl pallet_sudo::Config for Runtime {
	type Call = Call;
	type Event = Event;
}

impl pallet_ethereum_chain_id::Config for Runtime {}

impl pallet_randomness_collective_flip::Config for Runtime {}

/// Current approximation of the gas/s consumption considering
/// EVM execution over compiled WASM (on 4.4Ghz CPU).
/// Given the 500ms Weight, from which 75% only are used for transactions,
/// the total EVM execution gas limit is: GAS_PER_SECOND * 0.500 * 0.75 ~= 15_000_000.
pub const GAS_PER_SECOND: u64 = 40_000_000;

/// Approximate ratio of the amount of Weight per Gas.
/// u64 works for approximations because Weight is a very small unit compared to gas.
pub const WEIGHT_PER_GAS: u64 = WEIGHT_PER_SECOND / GAS_PER_SECOND;

pub struct MoonbeamGasWeightMapping;

impl pallet_evm::GasWeightMapping for MoonbeamGasWeightMapping {
	fn gas_to_weight(gas: u64) -> Weight {
		gas.saturating_mul(WEIGHT_PER_GAS)
	}
	fn weight_to_gas(weight: Weight) -> u64 {
		u64::try_from(weight.wrapping_div(WEIGHT_PER_GAS)).unwrap_or(u32::MAX as u64)
	}
}

parameter_types! {
	pub BlockGasLimit: U256
		= U256::from(NORMAL_DISPATCH_RATIO * MAXIMUM_BLOCK_WEIGHT / WEIGHT_PER_GAS);
	/// The portion of the `NORMAL_DISPATCH_RATIO` that we adjust the fees with. Blocks filled less
	/// than this will decrease the weight and more will increase.
	pub const TargetBlockFullness: Perquintill = Perquintill::from_percent(25);
	/// The adjustment variable of the runtime. Higher values will cause `TargetBlockFullness` to
	/// change the fees more rapidly. This low value causes changes to occur slowly over time.
	pub AdjustmentVariable: Multiplier = Multiplier::saturating_from_rational(3, 100_000);
	/// Minimum amount of the multiplier. This value cannot be too low. A test case should ensure
	/// that combined with `AdjustmentVariable`, we can recover from the minimum.
	/// See `multiplier_can_grow_from_zero` in integration_tests.rs.
	/// This value is currently only used by pallet-transaction-payment as an assertion that the
	/// next multiplier is always > min value.
	pub MinimumMultiplier: Multiplier = Multiplier::saturating_from_rational(1, 1_000_000u128);
	pub PrecompilesValue: MoonbasePrecompiles<Runtime> = MoonbasePrecompiles::<_>::new();
}

pub struct FixedGasPrice;
impl FeeCalculator for FixedGasPrice {
	fn min_gas_price() -> U256 {
		(1 * currency::GIGAWEI * currency::SUPPLY_FACTOR).into()
	}
}

/// Parameterized slow adjusting fee updated based on
/// https://w3f-research.readthedocs.io/en/latest/polkadot/overview/2-token-economics.html#-2.-slow-adjusting-mechanism // editorconfig-checker-disable-line
///
/// The adjustment algorithm boils down to:
///
/// diff = (previous_block_weight - target) / maximum_block_weight
/// next_multiplier = prev_multiplier * (1 + (v * diff) + ((v * diff)^2 / 2))
/// assert(next_multiplier > min)
///     where: v is AdjustmentVariable
///            target is TargetBlockFullness
///            min is MinimumMultiplier
pub type SlowAdjustingFeeUpdate<R> =
	TargetedFeeAdjustment<R, TargetBlockFullness, AdjustmentVariable, MinimumMultiplier>;

/// The author inherent provides an AccountId, but pallet evm needs an H160.
/// This simple adapter makes the conversion for any types T, U such that T: Into<U>
pub struct FindAuthorAdapter<T, U, Inner>(sp_std::marker::PhantomData<(T, U, Inner)>);

impl<T, U, Inner> FindAuthor<U> for FindAuthorAdapter<T, U, Inner>
where
	T: Into<U>,
	Inner: FindAuthor<T>,
{
	fn find_author<'a, I>(digests: I) -> Option<U>
	where
		I: 'a + IntoIterator<Item = (sp_runtime::ConsensusEngineId, &'a [u8])>,
	{
		Inner::find_author(digests).map(Into::into)
	}
}

type CurrencyAccountId<T> = <T as frame_system::Config>::AccountId;

type BalanceFor<T> =
	<<T as pallet_evm::Config>::Currency as CurrencyT<CurrencyAccountId<T>>>::Balance;

type PositiveImbalanceFor<T> =
	<<T as pallet_evm::Config>::Currency as CurrencyT<CurrencyAccountId<T>>>::PositiveImbalance;

type NegativeImbalanceFor<T> =
	<<T as pallet_evm::Config>::Currency as CurrencyT<CurrencyAccountId<T>>>::NegativeImbalance;

pub struct OnChargeEVMTransaction<OU>(sp_std::marker::PhantomData<OU>);
impl<T, OU> OnChargeEVMTransactionT<T> for OnChargeEVMTransaction<OU>
where
	T: pallet_evm::Config,
	PositiveImbalanceFor<T>: Imbalance<BalanceFor<T>, Opposite = NegativeImbalanceFor<T>>,
	NegativeImbalanceFor<T>: Imbalance<BalanceFor<T>, Opposite = PositiveImbalanceFor<T>>,
	OU: OnUnbalanced<NegativeImbalanceFor<T>>,
{
	type LiquidityInfo = Option<NegativeImbalanceFor<T>>;

	fn withdraw_fee(who: &H160, fee: U256) -> Result<Self::LiquidityInfo, pallet_evm::Error<T>> {
		EVMCurrencyAdapter::<<T as pallet_evm::Config>::Currency, ()>::withdraw_fee(who, fee)
	}

	fn correct_and_deposit_fee(
		who: &H160,
		corrected_fee: U256,
		already_withdrawn: Self::LiquidityInfo,
	) {
		<EVMCurrencyAdapter<<T as pallet_evm::Config>::Currency, OU> as OnChargeEVMTransactionT<
			T,
		>>::correct_and_deposit_fee(who, corrected_fee, already_withdrawn)
	}

	fn pay_priority_fee(_tip: U256) {}
}

impl pallet_evm::Config for Runtime {
	type FeeCalculator = FixedGasPrice;
	type GasWeightMapping = MoonbeamGasWeightMapping;
	type BlockHashMapping = pallet_ethereum::EthereumBlockHashMapping<Self>;
	type CallOrigin = EnsureAddressRoot<AccountId>;
	type WithdrawOrigin = EnsureAddressNever<AccountId>;
	type AddressMapping = runtime_common::IntoAddressMapping;
	type Currency = Balances;
	type Event = Event;
	type Runner = pallet_evm::runner::stack::Runner<Self>;
	type PrecompilesType = MoonbasePrecompiles<Self>;
	type PrecompilesValue = PrecompilesValue;
	type ChainId = EthereumChainId;
	type OnChargeTransaction = OnChargeEVMTransaction<DealWithFees<Runtime>>;
	type BlockGasLimit = BlockGasLimit;
	type FindAuthor = FindAuthorAdapter<AccountId20, H160, AuthorInherent>;
	type WeightInfo = pallet_evm::weights::SubstrateWeight<Self>;
}

parameter_types! {
	pub MaximumSchedulerWeight: Weight = NORMAL_DISPATCH_RATIO * BlockWeights::get().max_block;
}

impl pallet_scheduler::Config for Runtime {
	type Event = Event;
	type Origin = Origin;
	type PalletsOrigin = OriginCaller;
	type Call = Call;
	type MaximumWeight = MaximumSchedulerWeight;
	type ScheduleOrigin = EnsureRoot<AccountId>;
	type MaxScheduledPerBlock = ConstU32<50>;
	type WeightInfo = pallet_scheduler::weights::SubstrateWeight<Runtime>;
	type OriginPrivilegeCmp = EqualPrivilegeOnly;
	type PreimageProvider = ();
	type NoPreimagePostponement = ();
}

type CouncilInstance = pallet_collective::Instance1;
type TechCommitteeInstance = pallet_collective::Instance2;

impl pallet_collective::Config<CouncilInstance> for Runtime {
	type Origin = Origin;
	type Event = Event;
	type Proposal = Call;
	/// The maximum amount of time (in blocks) for council members to vote on motions.
	/// Motions may end in fewer blocks if enough votes are cast to determine the result.
	type MotionDuration = ConstU32<{ 3 * DAYS }>;
	/// The maximum number of Proposlas that can be open in the council at once.
	type MaxProposals = ConstU32<100>;
	/// The maximum number of council members.
	type MaxMembers = ConstU32<100>;
	type DefaultVote = pallet_collective::MoreThanMajorityThenPrimeDefaultVote;
	type WeightInfo = pallet_collective::weights::SubstrateWeight<Runtime>;
}

impl pallet_collective::Config<TechCommitteeInstance> for Runtime {
	type Origin = Origin;
	type Event = Event;
	type Proposal = Call;
	/// The maximum amount of time (in blocks) for technical committee members to vote on motions.
	/// Motions may end in fewer blocks if enough votes are cast to determine the result.
	type MotionDuration = ConstU32<{ 3 * DAYS }>;
	/// The maximum number of Proposlas that can be open in the technical committee at once.
	type MaxProposals = ConstU32<100>;
	/// The maximum number of technical committee members.
	type MaxMembers = ConstU32<100>;
	type DefaultVote = pallet_collective::MoreThanMajorityThenPrimeDefaultVote;
	type WeightInfo = pallet_collective::weights::SubstrateWeight<Runtime>;
}

impl pallet_democracy::Config for Runtime {
	type Proposal = Call;
	type Event = Event;
	type Currency = Balances;
	type EnactmentPeriod = ConstU32<{ 1 * DAYS }>;
	type LaunchPeriod = ConstU32<{ 1 * DAYS }>;
	type VotingPeriod = ConstU32<{ 5 * DAYS }>;
	type VoteLockingPeriod = ConstU32<{ 1 * DAYS }>;
	type FastTrackVotingPeriod = ConstU32<{ 4 * HOURS }>;
	type MinimumDeposit = ConstU128<{ 4 * currency::UNIT * currency::SUPPLY_FACTOR }>;
	/// To decide what their next motion is.
	type ExternalOrigin =
		pallet_collective::EnsureProportionAtLeast<AccountId, CouncilInstance, 1, 2>;
	/// To have the next scheduled referendum be a straight majority-carries vote.
	type ExternalMajorityOrigin =
		pallet_collective::EnsureProportionAtLeast<AccountId, CouncilInstance, 3, 5>;
	/// To have the next scheduled referendum be a straight default-carries (NTB) vote.
	type ExternalDefaultOrigin =
		pallet_collective::EnsureProportionAtLeast<AccountId, CouncilInstance, 3, 5>;
	/// To allow a shorter voting/enactment period for external proposals.
	type FastTrackOrigin =
		pallet_collective::EnsureProportionAtLeast<AccountId, TechCommitteeInstance, 1, 2>;
	/// To instant fast track.
	type InstantOrigin =
		pallet_collective::EnsureProportionAtLeast<AccountId, TechCommitteeInstance, 3, 5>;
	// To cancel a proposal which has been passed.
	type CancellationOrigin = EnsureOneOf<
		EnsureRoot<AccountId>,
		pallet_collective::EnsureProportionAtLeast<AccountId, CouncilInstance, 3, 5>,
	>;
	// To cancel a proposal before it has been passed.
	type CancelProposalOrigin = EnsureOneOf<
		EnsureRoot<AccountId>,
		pallet_collective::EnsureProportionAtLeast<AccountId, TechCommitteeInstance, 3, 5>,
	>;
	type BlacklistOrigin = EnsureRoot<AccountId>;
	// Any single technical committee member may veto a coming council proposal, however they can
	// only do it once and it lasts only for the cooloff period.
	type VetoOrigin = pallet_collective::EnsureMember<AccountId, TechCommitteeInstance>;
	type CooloffPeriod = ConstU32<{ 7 * DAYS }>;
	type PreimageByteDeposit = ConstU128<{ currency::STORAGE_BYTE_FEE }>;
	type Slash = ();
	type InstantAllowed = ConstBool<true>;
	type Scheduler = Scheduler;
	type MaxVotes = ConstU32<100>;
	type OperationalPreimageOrigin = pallet_collective::EnsureMember<AccountId, CouncilInstance>;
	type PalletsOrigin = OriginCaller;
	type WeightInfo = pallet_democracy::weights::SubstrateWeight<Runtime>;
	type MaxProposals = ConstU32<100>;
}

parameter_types! {
	pub const ProposalBond: Permill = Permill::from_percent(5);
	pub const TreasuryId: PalletId = PalletId(*b"pc/trsry");
}

type TreasuryApproveOrigin = EnsureOneOf<
	EnsureRoot<AccountId>,
	pallet_collective::EnsureProportionAtLeast<AccountId, CouncilInstance, 3, 5>,
>;

type TreasuryRejectOrigin = EnsureOneOf<
	EnsureRoot<AccountId>,
	pallet_collective::EnsureProportionMoreThan<AccountId, CouncilInstance, 1, 2>,
>;

impl pallet_treasury::Config for Runtime {
	type PalletId = TreasuryId;
	type Currency = Balances;
	// At least three-fifths majority of the council is required (or root) to approve a proposal
	type ApproveOrigin = TreasuryApproveOrigin;
	// More than half of the council is required (or root) to reject a proposal
	type RejectOrigin = TreasuryRejectOrigin;
	type Event = Event;
	// If spending proposal rejected, transfer proposer bond to treasury
	type OnSlash = Treasury;
	type ProposalBond = ProposalBond;
	type ProposalBondMinimum = ConstU128<{ 1 * currency::UNIT * currency::SUPPLY_FACTOR }>;
	type SpendPeriod = ConstU32<{ 6 * DAYS }>;
	type Burn = ();
	type BurnDestination = ();
	type MaxApprovals = ConstU32<100>;
	type WeightInfo = pallet_treasury::weights::SubstrateWeight<Runtime>;
	type SpendFunds = ();
	type ProposalBondMaximum = ();
}

type IdentityForceOrigin = EnsureOneOf<
	EnsureRoot<AccountId>,
	pallet_collective::EnsureProportionMoreThan<AccountId, CouncilInstance, 1, 2>,
>;
type IdentityRegistrarOrigin = EnsureOneOf<
	EnsureRoot<AccountId>,
	pallet_collective::EnsureProportionMoreThan<AccountId, CouncilInstance, 1, 2>,
>;

impl pallet_identity::Config for Runtime {
	type Event = Event;
	type Currency = Balances;
	// Add one item in storage and take 258 bytes
	type BasicDeposit = ConstU128<{ currency::deposit(1, 258) }>;
	// Not add any item to the storage but takes 66 bytes
	type FieldDeposit = ConstU128<{ currency::deposit(0, 66) }>;
	// Add one item in storage and take 53 bytes
	type SubAccountDeposit = ConstU128<{ currency::deposit(1, 53) }>;
	type MaxSubAccounts = ConstU32<100>;
	type MaxAdditionalFields = ConstU32<100>;
	type MaxRegistrars = ConstU32<20>;
	type Slashed = Treasury;
	type ForceOrigin = IdentityForceOrigin;
	type RegistrarOrigin = IdentityRegistrarOrigin;
	type WeightInfo = pallet_identity::weights::SubstrateWeight<Runtime>;
}

pub struct TransactionConverter;

impl fp_rpc::ConvertTransaction<UncheckedExtrinsic> for TransactionConverter {
	fn convert_transaction(&self, transaction: pallet_ethereum::Transaction) -> UncheckedExtrinsic {
		UncheckedExtrinsic::new_unsigned(
			pallet_ethereum::Call::<Runtime>::transact { transaction }.into(),
		)
	}
}

impl fp_rpc::ConvertTransaction<opaque::UncheckedExtrinsic> for TransactionConverter {
	fn convert_transaction(
		&self,
		transaction: pallet_ethereum::Transaction,
	) -> opaque::UncheckedExtrinsic {
		let extrinsic = UncheckedExtrinsic::new_unsigned(
			pallet_ethereum::Call::<Runtime>::transact { transaction }.into(),
		);
		let encoded = extrinsic.encode();
		opaque::UncheckedExtrinsic::decode(&mut &encoded[..])
			.expect("Encoded extrinsic is always valid")
	}
}

impl pallet_ethereum::Config for Runtime {
	type Event = Event;
	type StateRoot = pallet_ethereum::IntermediateStateRoot<Self>;
}

parameter_types! {
	pub const ReservedXcmpWeight: Weight = MAXIMUM_BLOCK_WEIGHT / 4;
	pub const ReservedDmpWeight: Weight = MAXIMUM_BLOCK_WEIGHT / 4;
}

impl cumulus_pallet_parachain_system::Config for Runtime {
	type Event = Event;
	type OnSystemEvent = ();
	type SelfParaId = ParachainInfo;
	type DmpMessageHandler = MaintenanceMode;
	type ReservedDmpWeight = ReservedDmpWeight;
	type OutboundXcmpMessageSource = XcmpQueue;
	type XcmpMessageHandler = XcmpQueue;
	type ReservedXcmpWeight = ReservedXcmpWeight;
}

impl parachain_info::Config for Runtime {}

parameter_types! {
	/// Default fixed percent a collator takes off the top of due rewards
	pub const DefaultCollatorCommission: Perbill = Perbill::from_percent(20);
	/// Default percent of inflation set aside for parachain bond every round
	pub const DefaultParachainBondReservePercent: Percent = Percent::from_percent(30);
}

impl parachain_staking::Config for Runtime {
	type Event = Event;
	type Currency = Balances;
	type MonetaryGovernanceOrigin = EnsureRoot<AccountId>;
	/// Minimum round length is 2 minutes (10 * 12 second block times)
	type MinBlocksPerRound = ConstU32<10>;
	/// Blocks per round
	type DefaultBlocksPerRound = ConstU32<{ 2 * HOURS }>;
	/// Rounds before the collator leaving the candidates request can be executed
	type LeaveCandidatesDelay = ConstU32<2>;
	/// Rounds before the candidate bond increase/decrease can be executed
	type CandidateBondLessDelay = ConstU32<2>;
	/// Rounds before the delegator exit can be executed
	type LeaveDelegatorsDelay = ConstU32<2>;
	/// Rounds before the delegator revocation can be executed
	type RevokeDelegationDelay = ConstU32<2>;
	/// Rounds before the delegator bond increase/decrease can be executed
	type DelegationBondLessDelay = ConstU32<2>;
	/// Rounds before the reward is paid
	type RewardPaymentDelay = ConstU32<2>;
	/// Minimum collators selected per round, default at genesis and minimum forever after
	type MinSelectedCandidates = ConstU32<8>;
	/// Maximum top delegations per candidate
	type MaxTopDelegationsPerCandidate = ConstU32<300>;
	/// Maximum bottom delegations per candidate
	type MaxBottomDelegationsPerCandidate = ConstU32<50>;
	/// Maximum delegations per delegator
	type MaxDelegationsPerDelegator = ConstU32<100>;
	type DefaultCollatorCommission = DefaultCollatorCommission;
	type DefaultParachainBondReservePercent = DefaultParachainBondReservePercent;
	/// Minimum stake required to become a collator
	type MinCollatorStk = ConstU128<{ 1000 * currency::UNIT * currency::SUPPLY_FACTOR }>;
	/// Minimum stake required to be reserved to be a candidate
	type MinCandidateStk = ConstU128<{ 500 * currency::UNIT * currency::SUPPLY_FACTOR }>;
	/// Minimum stake required to be reserved to be a delegator
	type MinDelegation = ConstU128<{ 5 * currency::UNIT * currency::SUPPLY_FACTOR }>;
	/// Minimum stake required to be reserved to be a delegator
	type MinDelegatorStk = ConstU128<{ 5 * currency::UNIT * currency::SUPPLY_FACTOR }>;
	type WeightInfo = parachain_staking::weights::SubstrateWeight<Runtime>;
}

impl pallet_author_inherent::Config for Runtime {
	type SlotBeacon = RelaychainBlockNumberProvider<Self>;
	type AccountLookup = AuthorMapping;
	type EventHandler = ParachainStaking;
	type CanAuthor = AuthorFilter;
}

impl pallet_author_slot_filter::Config for Runtime {
	type Event = Event;
	type RandomnessSource = RandomnessCollectiveFlip;
	type PotentialAuthors = ParachainStaking;
	type WeightInfo = pallet_author_slot_filter::weights::SubstrateWeight<Runtime>;
}

parameter_types! {
	pub const InitializationPayment: Perbill = Perbill::from_percent(30);
	pub const RelaySignaturesThreshold: Perbill = Perbill::from_percent(100);
	pub const SignatureNetworkIdentifier:  &'static [u8] = b"moonbase-";

}

impl pallet_crowdloan_rewards::Config for Runtime {
	type Event = Event;
	type Initialized = ConstBool<false>;
	type InitializationPayment = InitializationPayment;
	type MaxInitContributors = ConstU32<500>;
	// TODO to be revisited
	type MinimumReward = ConstU128<0>;
	type RewardCurrency = Balances;
	type RelayChainAccountId = [u8; 32];
	type RewardAddressAssociateOrigin = EnsureSigned<Self::AccountId>;
	type RewardAddressChangeOrigin = EnsureSigned<Self::AccountId>;
	type RewardAddressRelayVoteThreshold = RelaySignaturesThreshold;
	type SignatureNetworkIdentifier = SignatureNetworkIdentifier;
	type VestingBlockNumber = cumulus_primitives_core::relay_chain::BlockNumber;
	type VestingBlockProvider =
		cumulus_pallet_parachain_system::RelaychainBlockNumberProvider<Self>;
	type WeightInfo = pallet_crowdloan_rewards::weights::SubstrateWeight<Runtime>;
}

// This is a simple session key manager. It should probably either work with, or be replaced
// entirely by pallet sessions
impl pallet_author_mapping::Config for Runtime {
	type Event = Event;
	type DepositCurrency = Balances;
	type DepositAmount = ConstU128<{ 100 * currency::UNIT * currency::SUPPLY_FACTOR }>;
	type WeightInfo = pallet_author_mapping::weights::SubstrateWeight<Runtime>;
}

/// The type used to represent the kinds of proxying allowed.
#[cfg_attr(feature = "std", derive(serde::Serialize, serde::Deserialize))]
#[derive(
	Copy, Clone, Eq, PartialEq, Ord, PartialOrd, Encode, Decode, Debug, MaxEncodedLen, TypeInfo,
)]
pub enum ProxyType {
	/// All calls can be proxied. This is the trivial/most permissive filter.
	Any = 0,
	/// Only extrinsics that do not transfer funds.
	NonTransfer = 1,
	/// Only extrinsics related to governance (democracy and collectives).
	Governance = 2,
	/// Only extrinsics related to staking.
	Staking = 3,
	/// Allow to veto an announced proxy call.
	CancelProxy = 4,
	/// Allow extrinsic related to Balances.
	Balances = 5,
	/// Allow extrinsic related to AuthorMapping.
	AuthorMapping = 6,
}

impl Default for ProxyType {
	fn default() -> Self {
		Self::Any
	}
}

impl InstanceFilter<Call> for ProxyType {
	fn filter(&self, c: &Call) -> bool {
		match self {
			ProxyType::Any => true,
			ProxyType::NonTransfer => {
				matches!(
					c,
					Call::System(..)
						| Call::Timestamp(..) | Call::ParachainStaking(..)
						| Call::Democracy(..) | Call::CouncilCollective(..)
						| Call::Identity(..) | Call::TechCommitteeCollective(..)
						| Call::Utility(..) | Call::Proxy(..)
						| Call::AuthorMapping(..)
						| Call::CrowdloanRewards(pallet_crowdloan_rewards::Call::claim { .. })
				)
			}
			ProxyType::Governance => matches!(
				c,
				Call::Democracy(..)
					| Call::CouncilCollective(..)
					| Call::TechCommitteeCollective(..)
					| Call::Utility(..)
			),
			ProxyType::Staking => matches!(
				c,
				Call::ParachainStaking(..) | Call::Utility(..) | Call::AuthorMapping(..)
			),
			ProxyType::CancelProxy => matches!(
				c,
				Call::Proxy(pallet_proxy::Call::reject_announcement { .. })
			),
			ProxyType::Balances => matches!(c, Call::Balances(..) | Call::Utility(..)),
			ProxyType::AuthorMapping => matches!(c, Call::AuthorMapping(..)),
		}
	}

	fn is_superset(&self, o: &Self) -> bool {
		match (self, o) {
			(x, y) if x == y => true,
			(ProxyType::Any, _) => true,
			(_, ProxyType::Any) => false,
			_ => false,
		}
	}
}

impl pallet_proxy::Config for Runtime {
	type Event = Event;
	type Call = Call;
	type Currency = Balances;
	type ProxyType = ProxyType;
	// One storage item; key size 32, value size 8
	type ProxyDepositBase = ConstU128<{ currency::deposit(1, 8) }>;
	// Additional storage item size of 21 bytes (20 bytes AccountId + 1 byte sizeof(ProxyType)).
	type ProxyDepositFactor = ConstU128<{ currency::deposit(0, 21) }>;
	type MaxProxies = ConstU32<32>;
	type WeightInfo = pallet_proxy::weights::SubstrateWeight<Runtime>;
	type MaxPending = ConstU32<32>;
	type CallHasher = BlakeTwo256;
	type AnnouncementDepositBase = ConstU128<{ currency::deposit(1, 8) }>;
	// Additional storage item size of 56 bytes:
	// - 20 bytes AccountId
	// - 32 bytes Hasher (Blake2256)
	// - 4 bytes BlockNumber (u32)
	type AnnouncementDepositFactor = ConstU128<{ currency::deposit(0, 56) }>;
}

impl pallet_migrations::Config for Runtime {
	type Event = Event;
	//TODO wire up our correct list of migrations here. Maybe this shouldn't be in `runtime_common`.
	type MigrationsList = (
		runtime_common::migrations::CommonMigrations<
			Runtime,
			CouncilCollective,
			TechCommitteeCollective,
		>,
		runtime_common::migrations::XcmMigrations<
			Runtime,
			xcm_config::StatemintParaId,
			xcm_config::StatemintAssetPalletInstance,
		>,
	);
}

<<<<<<< HEAD
=======
parameter_types! {
	pub const ExecutiveBody: BodyId = BodyId::Executive;
}

/// We allow root and Chain council to execute privileged asset operations.
pub type AssetsForceOrigin = EnsureOneOf<
	EnsureRoot<AccountId>,
	pallet_collective::EnsureProportionMoreThan<AccountId, CouncilInstance, 1, 2>,
>;

impl pallet_assets::Config for Runtime {
	type Event = Event;
	type Balance = Balance;
	type AssetId = AssetId;
	type Currency = Balances;
	type ForceOrigin = AssetsForceOrigin;
	// These parameters dont matter much as this will only be called by root with the forced arguments
	// No deposit is substracted with those methods
	type AssetDeposit = ConstU128<0>;
	type MetadataDepositBase = ConstU128<0>;
	type MetadataDepositPerByte = ConstU128<0>;
	type ApprovalDeposit = ConstU128<0>;
	type StringLimit = ConstU32<50>;
	type Freezer = ();
	type Extra = ();
	type AssetAccountDeposit = ConstU128<{ currency::deposit(1, 18) }>;
	type WeightInfo = pallet_assets::weights::SubstrateWeight<Runtime>;
}

// We instruct how to register the Assets
// In this case, we tell it to Create an Asset in pallet-assets
pub struct AssetRegistrar;
use frame_support::{pallet_prelude::DispatchResult, transactional};

impl pallet_asset_manager::AssetRegistrar<Runtime> for AssetRegistrar {
	#[transactional]
	fn create_asset(
		asset: AssetId,
		min_balance: Balance,
		metadata: AssetRegistrarMetadata,
		is_sufficient: bool,
	) -> DispatchResult {
		Assets::force_create(
			Origin::root(),
			asset,
			AssetManager::account_id(),
			is_sufficient,
			min_balance,
		)?;

		// TODO uncomment when we feel comfortable
		/*
		// The asset has been created. Let's put the revert code in the precompile address
		let precompile_address = Runtime::asset_id_to_account(asset);
		pallet_evm::AccountCodes::<Runtime>::insert(
			precompile_address,
			vec![0x60, 0x00, 0x60, 0x00, 0xfd],
		);*/

		// Lastly, the metadata
		Assets::force_set_metadata(
			Origin::root(),
			asset,
			metadata.name,
			metadata.symbol,
			metadata.decimals,
			metadata.is_frozen,
		)
	}
}

#[derive(Clone, Default, Eq, Debug, PartialEq, Ord, PartialOrd, Encode, Decode, TypeInfo)]
pub struct AssetRegistrarMetadata {
	pub name: Vec<u8>,
	pub symbol: Vec<u8>,
	pub decimals: u8,
	pub is_frozen: bool,
}

impl pallet_asset_manager::Config for Runtime {
	type Event = Event;
	type Balance = Balance;
	type AssetId = AssetId;
	type AssetRegistrarMetadata = AssetRegistrarMetadata;
	type AssetType = xcm_config::AssetType;
	type AssetRegistrar = AssetRegistrar;
	type AssetModifierOrigin = EnsureRoot<AccountId>;
	type WeightInfo = pallet_asset_manager::weights::SubstrateWeight<Runtime>;
}

>>>>>>> 63a1e46f
/// Maintenance mode Call filter
pub struct MaintenanceFilter;
impl Contains<Call> for MaintenanceFilter {
	fn contains(c: &Call) -> bool {
		match c {
			Call::Assets(_) => false,
			Call::LocalAssets(_) => false,
			Call::Balances(_) => false,
			Call::CrowdloanRewards(_) => false,
			Call::Ethereum(_) => false,
			Call::EVM(_) => false,
			Call::Identity(_) => false,
			Call::XTokens(_) => false,
			Call::ParachainStaking(_) => false,
			Call::PolkadotXcm(_) => false,
			Call::Treasury(_) => false,
			Call::XcmTransactor(_) => false,
			_ => true,
		}
	}
}

/// Normal Call Filter
/// We dont allow to create nor mint assets, this for now is disabled
/// We only allow transfers. For now creation of assets will go through
/// asset-manager, while minting/burning only happens through xcm messages
/// This can change in the future
pub struct NormalFilter;
impl Contains<Call> for NormalFilter {
	fn contains(c: &Call) -> bool {
		match c {
			Call::Assets(method) => match method {
				pallet_assets::Call::transfer { .. } => true,
				pallet_assets::Call::transfer_keep_alive { .. } => true,
				pallet_assets::Call::approve_transfer { .. } => true,
				pallet_assets::Call::transfer_approved { .. } => true,
				pallet_assets::Call::cancel_approval { .. } => true,
				_ => false,
			},
			// We want to disable create, as we dont want users to be choosing the
			// assetId of their choice
			// We also disable destroy, as we want to route destroy through the
			// asset-manager, which guarantees the removal both at the EVM and
			// substrate side of things
			Call::LocalAssets(method) => match method {
				pallet_assets::Call::create { .. } => false,
				pallet_assets::Call::destroy { .. } => false,
				_ => true,
			},
			// We just want to enable this in case of live chains, since the default version
			// is populated at genesis
			Call::PolkadotXcm(method) => match method {
				pallet_xcm::Call::force_default_xcm_version { .. } => true,
				_ => false,
			},
			_ => true,
		}
	}
}

use cumulus_primitives_core::{relay_chain::BlockNumber as RelayBlockNumber, DmpMessageHandler};

pub struct XcmExecutionManager;
impl pallet_maintenance_mode::PauseXcmExecution for XcmExecutionManager {
	fn suspend_xcm_execution() -> DispatchResult {
		XcmpQueue::suspend_xcm_execution(Origin::root())
	}
	fn resume_xcm_execution() -> DispatchResult {
		XcmpQueue::resume_xcm_execution(Origin::root())
	}
}

pub struct MaintenanceDmpHandler;
impl DmpMessageHandler for MaintenanceDmpHandler {
	// This implementation makes messages be queued
	// Since the limit is 0, messages are queued for next iteration
	fn handle_dmp_messages(
		iter: impl Iterator<Item = (RelayBlockNumber, Vec<u8>)>,
		_limit: Weight,
	) -> Weight {
		DmpQueue::handle_dmp_messages(iter, 0)
	}
}

/// The hooks we wnat to run in Maintenance Mode
pub struct MaintenanceHooks;

impl OnInitialize<BlockNumber> for MaintenanceHooks {
	fn on_initialize(n: BlockNumber) -> Weight {
		AllPalletsReversedWithSystemFirst::on_initialize(n)
	}
}

// return 0
// For some reason using empty tuple () isnt working
// There exist only two pallets that use onIdle and these are xcmp and dmp queues
// For some reason putting an empty tumple does not work (transaction never finishes)
// We use an empty onIdle, if on the future we want one of the pallets to execute it
// we need to provide it here
impl OnIdle<BlockNumber> for MaintenanceHooks {
	fn on_idle(_n: BlockNumber, _max_weight: Weight) -> Weight {
		0
	}
}

impl OnRuntimeUpgrade for MaintenanceHooks {
	fn on_runtime_upgrade() -> Weight {
		AllPalletsReversedWithSystemFirst::on_runtime_upgrade()
	}
	#[cfg(feature = "try-runtime")]
	fn pre_upgrade() -> Result<(), &'static str> {
		AllPalletsReversedWithSystemFirst::pre_upgrade()
	}

	#[cfg(feature = "try-runtime")]
	fn post_upgrade() -> Result<(), &'static str> {
		AllPalletsReversedWithSystemFirst::post_upgrade()
	}
}

impl OnFinalize<BlockNumber> for MaintenanceHooks {
	fn on_finalize(n: BlockNumber) {
		AllPalletsReversedWithSystemFirst::on_finalize(n)
	}
}

impl OffchainWorker<BlockNumber> for MaintenanceHooks {
	fn offchain_worker(n: BlockNumber) {
		AllPalletsReversedWithSystemFirst::offchain_worker(n)
	}
}

impl pallet_maintenance_mode::Config for Runtime {
	type Event = Event;
	type NormalCallFilter = NormalFilter;
	type MaintenanceCallFilter = MaintenanceFilter;
	type MaintenanceOrigin =
		pallet_collective::EnsureProportionAtLeast<AccountId, TechCommitteeInstance, 2, 3>;
	type XcmExecutionManager = XcmExecutionManager;
	type NormalDmpHandler = DmpQueue;
	type MaintenanceDmpHandler = MaintenanceDmpHandler;
	// We use AllPalletsReversedWithSystemFirst because we dont want to change the hooks in normal
	// operation
	type NormalExecutiveHooks = AllPalletsReversedWithSystemFirst;
	type MaitenanceExecutiveHooks = MaintenanceHooks;
}

impl pallet_proxy_genesis_companion::Config for Runtime {
	type ProxyType = ProxyType;
}

parameter_types! {
	pub DefaultBaseFeePerGas: U256 = (1 * currency::GIGAWEI * currency::SUPPLY_FACTOR).into();
}

pub struct BaseFeeThreshold;
impl pallet_base_fee::BaseFeeThreshold for BaseFeeThreshold {
	fn lower() -> Permill {
		Permill::zero()
	}
	fn ideal() -> Permill {
		Permill::from_parts(500_000)
	}
	fn upper() -> Permill {
		Permill::from_parts(1_000_000)
	}
}

impl pallet_base_fee::Config for Runtime {
	type Event = Event;
	type Threshold = BaseFeeThreshold;
	// Tells `pallet_base_fee` whether to calculate a new BaseFee `on_finalize` or not.
	type IsActive = ConstBool<false>;
	type DefaultBaseFeePerGas = DefaultBaseFeePerGas;
}

construct_runtime! {
	pub enum Runtime where
		Block = Block,
		NodeBlock = opaque::Block,
		UncheckedExtrinsic = UncheckedExtrinsic
	{
		System: frame_system::{Pallet, Call, Storage, Config, Event<T>} = 0,
		Utility: pallet_utility::{Pallet, Call, Event} = 1,
		Timestamp: pallet_timestamp::{Pallet, Call, Storage, Inherent} = 2,
		Balances: pallet_balances::{Pallet, Call, Storage, Config<T>, Event<T>} = 3,
		Sudo: pallet_sudo::{Pallet, Call, Config<T>, Storage, Event<T>} = 4,
		RandomnessCollectiveFlip: pallet_randomness_collective_flip::{Pallet, Storage} = 5,
		ParachainSystem: cumulus_pallet_parachain_system::{Pallet, Call, Storage, Inherent, Event<T>} = 6,
		TransactionPayment: pallet_transaction_payment::{Pallet, Storage} = 7,
		ParachainInfo: parachain_info::{Pallet, Storage, Config} = 8,
		EthereumChainId: pallet_ethereum_chain_id::{Pallet, Storage, Config} = 9,
		EVM: pallet_evm::{Pallet, Config, Call, Storage, Event<T>} = 10,
		Ethereum: pallet_ethereum::{Pallet, Call, Storage, Event, Origin, Config} = 11,
		ParachainStaking: parachain_staking::{Pallet, Call, Storage, Event<T>, Config<T>} = 12,
		Scheduler: pallet_scheduler::{Pallet, Storage, Event<T>, Call} = 13,
		Democracy: pallet_democracy::{Pallet, Storage, Config<T>, Event<T>, Call} = 14,
		CouncilCollective:
			pallet_collective::<Instance1>::{Pallet, Call, Storage, Event<T>, Origin<T>, Config<T>} = 15,
		TechCommitteeCollective:
			pallet_collective::<Instance2>::{Pallet, Call, Storage, Event<T>, Origin<T>, Config<T>} = 16,
		Treasury: pallet_treasury::{Pallet, Storage, Config, Event<T>, Call} = 17,
		AuthorInherent: pallet_author_inherent::{Pallet, Call, Storage, Inherent} = 18,
		AuthorFilter: pallet_author_slot_filter::{Pallet, Call, Storage, Event, Config} = 19,
		CrowdloanRewards: pallet_crowdloan_rewards::{Pallet, Call, Config<T>, Storage, Event<T>} = 20,
		AuthorMapping: pallet_author_mapping::{Pallet, Call, Config<T>, Storage, Event<T>} = 21,
		Proxy: pallet_proxy::{Pallet, Call, Storage, Event<T>} = 22,
		MaintenanceMode: pallet_maintenance_mode::{Pallet, Call, Config, Storage, Event} = 23,
		Identity: pallet_identity::{Pallet, Call, Storage, Event<T>} = 24,
		XcmpQueue: cumulus_pallet_xcmp_queue::{Pallet, Call, Storage, Event<T>} = 25,
		CumulusXcm: cumulus_pallet_xcm::{Pallet, Event<T>, Origin} = 26,
		DmpQueue: cumulus_pallet_dmp_queue::{Pallet, Call, Storage, Event<T>} = 27,
		PolkadotXcm: pallet_xcm::{Pallet, Call, Storage, Event<T>, Origin, Config} = 28,
		Assets: pallet_assets::<Instance1>::{Pallet, Call, Storage, Event<T>} = 29,
		XTokens: orml_xtokens::{Pallet, Call, Storage, Event<T>} = 30,
		AssetManager: pallet_asset_manager::{Pallet, Call, Storage, Event<T>} = 31,
		Migrations: pallet_migrations::{Pallet, Storage, Config, Event<T>} = 32,
		XcmTransactor: xcm_transactor::{Pallet, Call, Storage, Event<T>} = 33,
		ProxyGenesisCompanion: pallet_proxy_genesis_companion::{Pallet, Config<T>} = 34,
		BaseFee: pallet_base_fee::{Pallet, Call, Storage, Config<T>, Event} = 35,
		LocalAssets: pallet_assets::<Instance2>::{Pallet, Call, Storage, Event<T>} = 36,

	}
}

/// Block type as expected by this runtime.
pub type Block = generic::Block<Header, UncheckedExtrinsic>;
/// A Block signed with a Justification
pub type SignedBlock = generic::SignedBlock<Block>;
/// BlockId type as expected by this runtime.
pub type BlockId = generic::BlockId<Block>;

/// The SignedExtension to the basic transaction logic.
pub type SignedExtra = (
	frame_system::CheckSpecVersion<Runtime>,
	frame_system::CheckTxVersion<Runtime>,
	frame_system::CheckGenesis<Runtime>,
	frame_system::CheckEra<Runtime>,
	frame_system::CheckNonce<Runtime>,
	frame_system::CheckWeight<Runtime>,
	pallet_transaction_payment::ChargeTransactionPayment<Runtime>,
);
/// Unchecked extrinsic type as expected by this runtime.
pub type UncheckedExtrinsic =
	fp_self_contained::UncheckedExtrinsic<Address, Call, Signature, SignedExtra>;
/// Extrinsic type that has already been checked.
pub type CheckedExtrinsic = fp_self_contained::CheckedExtrinsic<AccountId, Call, SignedExtra, H160>;
/// Executive: handles dispatch to the various pallets.
pub type Executive = frame_executive::Executive<
	Runtime,
	Block,
	frame_system::ChainContext<Runtime>,
	Runtime,
	pallet_maintenance_mode::ExecutiveHooks<Runtime>,
>;

// All of our runtimes share most of their Runtime API implementations.
// We use a macro to implement this common part and add runtime-specific additional implementations.
// This macro expands to :
// ```
// impl_runtime_apis! {
//     // All impl blocks shared between all runtimes.
//
//     // Specific impls provided to the `impl_runtime_apis_plus_common!` macro.
// }
// ```
runtime_common::impl_runtime_apis_plus_common! {
	impl sp_transaction_pool::runtime_api::TaggedTransactionQueue<Block> for Runtime {
		fn validate_transaction(
			source: TransactionSource,
			xt: <Block as BlockT>::Extrinsic,
			block_hash: <Block as BlockT>::Hash,
		) -> TransactionValidity {
			// Filtered calls should not enter the tx pool as they'll fail if inserted.
			// If this call is not allowed, we return early.
			if !<Runtime as frame_system::Config>::BaseCallFilter::contains(&xt.0.function) {
				return InvalidTransaction::Call.into();
			}

			// This runtime uses Substrate's pallet transaction payment. This
			// makes the chain feel like a standard Substrate chain when submitting
			// frame transactions and using Substrate ecosystem tools. It has the downside that
			// transaction are not prioritized by gas_price. The following code reprioritizes
			// transactions to overcome this.
			//
			// A more elegant, ethereum-first solution is
			// a pallet that replaces pallet transaction payment, and allows users
			// to directly specify a gas price rather than computing an effective one.
			// #HopefullySomeday

			// First we pass the transactions to the standard FRAME executive. This calculates all the
			// necessary tags, longevity and other properties that we will leave unchanged.
			// This also assigns some priority that we don't care about and will overwrite next.
			let mut intermediate_valid = Executive::validate_transaction(source, xt.clone(), block_hash)?;

			let dispatch_info = xt.get_dispatch_info();

			// If this is a pallet ethereum transaction, then its priority is already set
			// according to gas price from pallet ethereum. If it is any other kind of transaction,
			// we modify its priority.
			Ok(match &xt.0.function {
				Call::Ethereum(transact { .. }) => intermediate_valid,
				_ if dispatch_info.class != DispatchClass::Normal => intermediate_valid,
				_ => {
					let tip = match xt.0.signature {
						None => 0,
						Some((_, _, ref signed_extra)) => {
							// Yuck, this depends on the index of charge transaction in Signed Extra
							let charge_transaction = &signed_extra.6;
							charge_transaction.tip()
						}
					};

					// Calculate the fee that will be taken by pallet transaction payment
					let fee: u64 = TransactionPayment::compute_fee(
						xt.encode().len() as u32,
						&dispatch_info,
						tip,
					).saturated_into();

					// Calculate how much gas this effectively uses according to the existing mapping
					let effective_gas =
						<Runtime as pallet_evm::Config>::GasWeightMapping::weight_to_gas(
							dispatch_info.weight
						);

					// Here we calculate an ethereum-style effective gas price using the
					// current fee of the transaction. Because the weight -> gas conversion is
					// lossy, we have to handle the case where a very low weight maps to zero gas.
					let effective_gas_price = if effective_gas > 0 {
						fee / effective_gas
					} else {
						// If the effective gas was zero, we just act like it was 1.
						fee
					};

					// Overwrite the original prioritization with this ethereum one
					intermediate_valid.priority = effective_gas_price;
					intermediate_valid
				}
			})
		}
	}
}

// Check the timestamp and parachain inherents
struct CheckInherents;

impl cumulus_pallet_parachain_system::CheckInherents<Block> for CheckInherents {
	fn check_inherents(
		block: &Block,
		relay_state_proof: &cumulus_pallet_parachain_system::RelayChainStateProof,
	) -> sp_inherents::CheckInherentsResult {
		let relay_chain_slot = relay_state_proof
			.read_slot()
			.expect("Could not read the relay chain slot from the proof");

		let inherent_data =
			cumulus_primitives_timestamp::InherentDataProvider::from_relay_chain_slot_and_duration(
				relay_chain_slot,
				sp_std::time::Duration::from_secs(6),
			)
			.create_inherent_data()
			.expect("Could not create the timestamp inherent data");

		inherent_data.check_extrinsics(&block)
	}
}

// Nimbus's Executive wrapper allows relay validators to verify the seal digest
cumulus_pallet_parachain_system::register_validate_block!(
	Runtime = Runtime,
	BlockExecutor = pallet_author_inherent::BlockExecutor::<Runtime, Executive>,
	CheckInherents = CheckInherents,
);

runtime_common::impl_self_contained_call!();

// Shorthand for a Get field of a pallet Config.
#[macro_export]
macro_rules! get {
	($pallet:ident, $name:ident, $type:ty) => {
		<<$crate::Runtime as $pallet::Config>::$name as $crate::Get<$type>>::get()
	};
}

#[cfg(test)]
mod tests {
	use super::{currency::*, *};

	#[test]
	// Helps us to identify a Pallet Call in case it exceeds the 1kb limit.
	// Hint: this should be a rare case. If that happens, one or more of the dispatchable arguments
	// need to be Boxed.
	fn call_max_size() {
		const CALL_ALIGN: u32 = 1024;
		assert!(
			std::mem::size_of::<pallet_ethereum_chain_id::Call<Runtime>>() <= CALL_ALIGN as usize
		);
		assert!(std::mem::size_of::<pallet_evm::Call<Runtime>>() <= CALL_ALIGN as usize);
		assert!(std::mem::size_of::<pallet_ethereum::Call<Runtime>>() <= CALL_ALIGN as usize);
		assert!(std::mem::size_of::<parachain_staking::Call<Runtime>>() <= CALL_ALIGN as usize);
		assert!(
			std::mem::size_of::<pallet_author_inherent::Call<Runtime>>() <= CALL_ALIGN as usize
		);
		assert!(
			std::mem::size_of::<pallet_author_slot_filter::Call<Runtime>>() <= CALL_ALIGN as usize
		);
		assert!(
			std::mem::size_of::<pallet_crowdloan_rewards::Call<Runtime>>() <= CALL_ALIGN as usize
		);
		assert!(std::mem::size_of::<pallet_author_mapping::Call<Runtime>>() <= CALL_ALIGN as usize);
		assert!(
			std::mem::size_of::<pallet_maintenance_mode::Call<Runtime>>() <= CALL_ALIGN as usize
		);
		assert!(std::mem::size_of::<orml_xtokens::Call<Runtime>>() <= CALL_ALIGN as usize);
		assert!(std::mem::size_of::<pallet_asset_manager::Call<Runtime>>() <= CALL_ALIGN as usize);
		assert!(std::mem::size_of::<pallet_migrations::Call<Runtime>>() <= CALL_ALIGN as usize);
		assert!(std::mem::size_of::<xcm_transactor::Call<Runtime>>() <= CALL_ALIGN as usize);
		assert!(
			std::mem::size_of::<pallet_proxy_genesis_companion::Call<Runtime>>()
				<= CALL_ALIGN as usize
		);
	}

	#[test]
	fn currency_constants_are_correct() {
		assert_eq!(SUPPLY_FACTOR, 1);

		// txn fees
		assert_eq!(TRANSACTION_BYTE_FEE, Balance::from(10 * MICROUNIT));
		assert_eq!(
			get!(pallet_transaction_payment, OperationalFeeMultiplier, u8),
			5_u8
		);
		assert_eq!(STORAGE_BYTE_FEE, Balance::from(100 * MICROUNIT));
		assert_eq!(FixedGasPrice::min_gas_price(), (1 * GIGAWEI).into());

		// democracy minimums
		assert_eq!(
			get!(pallet_democracy, MinimumDeposit, u128),
			Balance::from(4 * UNIT)
		);
		assert_eq!(
			get!(pallet_democracy, PreimageByteDeposit, u128),
			Balance::from(100 * MICROUNIT)
		);
		assert_eq!(
			get!(pallet_treasury, ProposalBondMinimum, u128),
			Balance::from(1 * UNIT)
		);

		// pallet_identity deposits
		assert_eq!(
			get!(pallet_identity, BasicDeposit, u128),
			Balance::from(1 * UNIT + 25800 * MICROUNIT)
		);
		assert_eq!(
			get!(pallet_identity, FieldDeposit, u128),
			Balance::from(6600 * MICROUNIT)
		);
		assert_eq!(
			get!(pallet_identity, SubAccountDeposit, u128),
			Balance::from(1 * UNIT + 5300 * MICROUNIT)
		);

		// staking minimums
		assert_eq!(
			get!(parachain_staking, MinCollatorStk, u128),
			Balance::from(1 * KILOUNIT)
		);
		assert_eq!(
			get!(parachain_staking, MinCandidateStk, u128),
			Balance::from(500 * UNIT)
		);
		assert_eq!(
			get!(parachain_staking, MinDelegation, u128),
			Balance::from(5 * UNIT)
		);
		assert_eq!(
			get!(parachain_staking, MinDelegatorStk, u128),
			Balance::from(5 * UNIT)
		);

		// crowdloan min reward
		assert_eq!(
			get!(pallet_crowdloan_rewards, MinimumReward, u128),
			Balance::from(0u128)
		);

		// deposit for AuthorMapping
		assert_eq!(
			get!(pallet_author_mapping, DepositAmount, u128),
			Balance::from(100 * UNIT)
		);

		// proxy deposits
		assert_eq!(
			get!(pallet_proxy, ProxyDepositBase, u128),
			Balance::from(1 * UNIT + 800 * MICROUNIT)
		);
		assert_eq!(
			get!(pallet_proxy, ProxyDepositFactor, u128),
			Balance::from(2100 * MICROUNIT)
		);
		assert_eq!(
			get!(pallet_proxy, AnnouncementDepositBase, u128),
			Balance::from(1 * UNIT + 800 * MICROUNIT)
		);
		assert_eq!(
			get!(pallet_proxy, AnnouncementDepositFactor, u128),
			Balance::from(5600 * MICROUNIT)
		);
	}

	#[test]
	// Required migration is parachain_staking::migrations::IncreaseMaxTopDelegationsPerCandidate
	// Purpose of this test is to remind of required migration if constant is ever changed
	fn updating_maximum_delegators_per_candidate_requires_configuring_required_migration() {
		assert_eq!(
			get!(parachain_staking, MaxTopDelegationsPerCandidate, u32),
			300
		);
		assert_eq!(
			get!(parachain_staking, MaxBottomDelegationsPerCandidate, u32),
			50
		);
	}
}<|MERGE_RESOLUTION|>--- conflicted
+++ resolved
@@ -889,99 +889,6 @@
 	);
 }
 
-<<<<<<< HEAD
-=======
-parameter_types! {
-	pub const ExecutiveBody: BodyId = BodyId::Executive;
-}
-
-/// We allow root and Chain council to execute privileged asset operations.
-pub type AssetsForceOrigin = EnsureOneOf<
-	EnsureRoot<AccountId>,
-	pallet_collective::EnsureProportionMoreThan<AccountId, CouncilInstance, 1, 2>,
->;
-
-impl pallet_assets::Config for Runtime {
-	type Event = Event;
-	type Balance = Balance;
-	type AssetId = AssetId;
-	type Currency = Balances;
-	type ForceOrigin = AssetsForceOrigin;
-	// These parameters dont matter much as this will only be called by root with the forced arguments
-	// No deposit is substracted with those methods
-	type AssetDeposit = ConstU128<0>;
-	type MetadataDepositBase = ConstU128<0>;
-	type MetadataDepositPerByte = ConstU128<0>;
-	type ApprovalDeposit = ConstU128<0>;
-	type StringLimit = ConstU32<50>;
-	type Freezer = ();
-	type Extra = ();
-	type AssetAccountDeposit = ConstU128<{ currency::deposit(1, 18) }>;
-	type WeightInfo = pallet_assets::weights::SubstrateWeight<Runtime>;
-}
-
-// We instruct how to register the Assets
-// In this case, we tell it to Create an Asset in pallet-assets
-pub struct AssetRegistrar;
-use frame_support::{pallet_prelude::DispatchResult, transactional};
-
-impl pallet_asset_manager::AssetRegistrar<Runtime> for AssetRegistrar {
-	#[transactional]
-	fn create_asset(
-		asset: AssetId,
-		min_balance: Balance,
-		metadata: AssetRegistrarMetadata,
-		is_sufficient: bool,
-	) -> DispatchResult {
-		Assets::force_create(
-			Origin::root(),
-			asset,
-			AssetManager::account_id(),
-			is_sufficient,
-			min_balance,
-		)?;
-
-		// TODO uncomment when we feel comfortable
-		/*
-		// The asset has been created. Let's put the revert code in the precompile address
-		let precompile_address = Runtime::asset_id_to_account(asset);
-		pallet_evm::AccountCodes::<Runtime>::insert(
-			precompile_address,
-			vec![0x60, 0x00, 0x60, 0x00, 0xfd],
-		);*/
-
-		// Lastly, the metadata
-		Assets::force_set_metadata(
-			Origin::root(),
-			asset,
-			metadata.name,
-			metadata.symbol,
-			metadata.decimals,
-			metadata.is_frozen,
-		)
-	}
-}
-
-#[derive(Clone, Default, Eq, Debug, PartialEq, Ord, PartialOrd, Encode, Decode, TypeInfo)]
-pub struct AssetRegistrarMetadata {
-	pub name: Vec<u8>,
-	pub symbol: Vec<u8>,
-	pub decimals: u8,
-	pub is_frozen: bool,
-}
-
-impl pallet_asset_manager::Config for Runtime {
-	type Event = Event;
-	type Balance = Balance;
-	type AssetId = AssetId;
-	type AssetRegistrarMetadata = AssetRegistrarMetadata;
-	type AssetType = xcm_config::AssetType;
-	type AssetRegistrar = AssetRegistrar;
-	type AssetModifierOrigin = EnsureRoot<AccountId>;
-	type WeightInfo = pallet_asset_manager::weights::SubstrateWeight<Runtime>;
-}
-
->>>>>>> 63a1e46f
 /// Maintenance mode Call filter
 pub struct MaintenanceFilter;
 impl Contains<Call> for MaintenanceFilter {
