// Copyright 2019-2022 PureStake Inc.
// This file is part of Moonbeam.

// Moonbeam is free software: you can redistribute it and/or modify
// it under the terms of the GNU General Public License as published by
// the Free Software Foundation, either version 3 of the License, or
// (at your option) any later version.

// Moonbeam is distributed in the hope that it will be useful,
// but WITHOUT ANY WARRANTY; without even the implied warranty of
// MERCHANTABILITY or FITNESS FOR A PARTICULAR PURPOSE.  See the
// GNU General Public License for more details.

// You should have received a copy of the GNU General Public License
// along with Moonbeam.  If not, see <http://www.gnu.org/licenses/>.

//! The Moonbase Runtime.
//!
//! Primary features of this runtime include:
//! * Ethereum compatibility
//! * Moonbase tokenomics

#![cfg_attr(not(feature = "std"), no_std)]
// `construct_runtime!` does a lot of recursion and requires us to increase the limit to 256.
#![recursion_limit = "256"]

// Make the WASM binary available.
#[cfg(feature = "std")]
include!(concat!(env!("OUT_DIR"), "/wasm_binary.rs"));

use cumulus_pallet_parachain_system::{RelayChainStateProof, RelaychainBlockNumberProvider};
use cumulus_primitives_core::relay_chain;
use fp_rpc::TransactionStatus;

use account::AccountId20;

// Re-export required by get! macro.
pub use frame_support::traits::Get;
use frame_support::{
	construct_runtime,
	pallet_prelude::DispatchResult,
	parameter_types,
	traits::{
		ConstBool, ConstU128, ConstU16, ConstU32, ConstU64, ConstU8, Contains,
		Currency as CurrencyT, EitherOfDiverse, EqualPrivilegeOnly, FindAuthor, Imbalance,
		InstanceFilter, OffchainWorker, OnFinalize, OnIdle, OnInitialize, OnRuntimeUpgrade,
		OnUnbalanced,
	},
	weights::{
		constants::{RocksDbWeight, WEIGHT_PER_SECOND},
		ConstantMultiplier, DispatchClass, GetDispatchInfo, Weight, WeightToFeeCoefficient,
		WeightToFeeCoefficients, WeightToFeePolynomial,
	},
	PalletId,
};

#[cfg(feature = "std")]
pub use fp_evm::GenesisAccount;
use frame_system::{EnsureRoot, EnsureSigned};
pub use moonbeam_core_primitives::{
	AccountId, AccountIndex, Address, AssetId, Balance, BlockNumber, DigestItem, Hash, Header,
	Index, Signature,
};
use moonbeam_rpc_primitives_txpool::TxPoolResponse;
pub use pallet_author_slot_filter::EligibilityValue;
use pallet_balances::NegativeImbalance;
use pallet_ethereum::Call::transact;
use pallet_ethereum::Transaction as EthereumTransaction;
use pallet_evm::{
	Account as EVMAccount, EVMCurrencyAdapter, EnsureAddressNever, EnsureAddressRoot,
	FeeCalculator, GasWeightMapping, OnChargeEVMTransaction as OnChargeEVMTransactionT, Runner,
};
pub use pallet_parachain_staking::{InflationInfo, Range};
use pallet_transaction_payment::{CurrencyAdapter, Multiplier, TargetedFeeAdjustment};
use parity_scale_codec::{Decode, Encode, MaxEncodedLen};
use scale_info::TypeInfo;
use sp_api::impl_runtime_apis;
use sp_core::{OpaqueMetadata, H160, H256, U256};
use sp_runtime::{
	create_runtime_str, generic, impl_opaque_keys,
	traits::{
		BlakeTwo256, Block as BlockT, DispatchInfoOf, Dispatchable, IdentityLookup,
		PostDispatchInfoOf, UniqueSaturatedInto,
	},
	transaction_validity::{
		InvalidTransaction, TransactionSource, TransactionValidity, TransactionValidityError,
	},
	ApplyExtrinsicResult, FixedPointNumber, Perbill, Percent, Permill, Perquintill,
	SaturatedConversion,
};
use sp_std::{
	convert::{From, Into, TryFrom},
	prelude::*,
};
#[cfg(feature = "std")]
use sp_version::NativeVersion;
use sp_version::RuntimeVersion;

use nimbus_primitives::{CanAuthor, NimbusId};

mod precompiles;
pub use precompiles::{
	MoonbasePrecompiles, FOREIGN_ASSET_PRECOMPILE_ADDRESS_PREFIX,
	LOCAL_ASSET_PRECOMPILE_ADDRESS_PREFIX,
};

use smallvec::smallvec;

#[cfg(any(feature = "std", test))]
pub use sp_runtime::BuildStorage;

pub type Precompiles = MoonbasePrecompiles<Runtime>;

pub mod asset_config;
pub mod xcm_config;

/// UNIT, the native token, uses 18 decimals of precision.
pub mod currency {
	use super::Balance;

	// Provide a common factor between runtimes based on a supply of 10_000_000 tokens.
	pub const SUPPLY_FACTOR: Balance = 1;

	pub const WEI: Balance = 1;
	pub const KILOWEI: Balance = 1_000;
	pub const MEGAWEI: Balance = 1_000_000;
	pub const GIGAWEI: Balance = 1_000_000_000;
	pub const MICROUNIT: Balance = 1_000_000_000_000;
	pub const MILLIUNIT: Balance = 1_000_000_000_000_000;
	pub const UNIT: Balance = 1_000_000_000_000_000_000;
	pub const KILOUNIT: Balance = 1_000_000_000_000_000_000_000;

	pub const TRANSACTION_BYTE_FEE: Balance = 1 * GIGAWEI * SUPPLY_FACTOR;
	pub const STORAGE_BYTE_FEE: Balance = 100 * MICROUNIT * SUPPLY_FACTOR;
	pub const WEIGHT_FEE: Balance = 50 * KILOWEI * SUPPLY_FACTOR;

	pub const fn deposit(items: u32, bytes: u32) -> Balance {
		items as Balance * 1 * UNIT * SUPPLY_FACTOR + (bytes as Balance) * STORAGE_BYTE_FEE
	}
}

/// Maximum weight per block
pub const MAXIMUM_BLOCK_WEIGHT: Weight = WEIGHT_PER_SECOND / 2;

pub const MILLISECS_PER_BLOCK: u64 = 12000;
pub const MINUTES: BlockNumber = 60_000 / (MILLISECS_PER_BLOCK as BlockNumber);
pub const HOURS: BlockNumber = MINUTES * 60;
pub const DAYS: BlockNumber = HOURS * 24;
pub const WEEKS: BlockNumber = DAYS * 7;
/// Opaque types. These are used by the CLI to instantiate machinery that don't need to know
/// the specifics of the runtime. They can then be made to be agnostic over specific formats
/// of data like extrinsics, allowing for them to continue syncing the network through upgrades
/// to even the core data structures.
pub mod opaque {
	use super::*;

	pub use sp_runtime::OpaqueExtrinsic as UncheckedExtrinsic;
	pub type Block = generic::Block<Header, UncheckedExtrinsic>;

	impl_opaque_keys! {
		pub struct SessionKeys {
			pub nimbus: AuthorInherent,
			pub vrf: session_keys_primitives::VrfSessionKey,
		}
	}
}

/// This runtime version.
/// The spec_version is composed of 2x2 digits. The first 2 digits represent major changes
/// that can't be skipped, such as data migration upgrades. The last 2 digits represent minor
/// changes which can be skipped.
#[sp_version::runtime_version]
pub const VERSION: RuntimeVersion = RuntimeVersion {
	spec_name: create_runtime_str!("moonbase"),
	impl_name: create_runtime_str!("moonbase"),
	authoring_version: 4,
	spec_version: 1800,
	impl_version: 0,
	apis: RUNTIME_API_VERSIONS,
	transaction_version: 2,
	state_version: 0,
};

/// The version information used to identify this runtime when compiled natively.
#[cfg(feature = "std")]
pub fn native_version() -> NativeVersion {
	NativeVersion {
		runtime_version: VERSION,
		can_author_with: Default::default(),
	}
}

const NORMAL_DISPATCH_RATIO: Perbill = Perbill::from_percent(75);

parameter_types! {
	pub const Version: RuntimeVersion = VERSION;
	/// We allow for one half second of compute with a 6 second average block time.
	/// These values are dictated by Polkadot for the parachain.
	pub BlockWeights: frame_system::limits::BlockWeights = frame_system::limits::BlockWeights
		::with_sensible_defaults(MAXIMUM_BLOCK_WEIGHT, NORMAL_DISPATCH_RATIO);
	/// We allow for 5 MB blocks.
	pub BlockLength: frame_system::limits::BlockLength = frame_system::limits::BlockLength
		::max_with_normal_ratio(5 * 1024 * 1024, NORMAL_DISPATCH_RATIO);
}

impl frame_system::Config for Runtime {
	/// The identifier used to distinguish between accounts.
	type AccountId = AccountId;
	/// The aggregated dispatch type that is available for extrinsics.
	type Call = Call;
	/// The lookup mechanism to get account ID from whatever is passed in dispatchers.
	type Lookup = IdentityLookup<AccountId>;
	/// The index type for storing how many extrinsics an account has signed.
	type Index = Index;
	/// The index type for blocks.
	type BlockNumber = BlockNumber;
	/// The type for hashing blocks and tries.
	type Hash = Hash;
	/// The hashing algorithm used.
	type Hashing = BlakeTwo256;
	/// The header type.
	type Header = generic::Header<BlockNumber, BlakeTwo256>;
	/// The ubiquitous event type.
	type Event = Event;
	/// The ubiquitous origin type.
	type Origin = Origin;
	/// Maximum number of block number to block hash mappings to keep (oldest pruned first).
	type BlockHashCount = ConstU32<256>;
	/// Maximum weight of each block. With a default weight system of 1byte == 1weight, 4mb is ok.
	type BlockWeights = BlockWeights;
	/// Maximum size of all encoded transactions (in bytes) that are allowed in one block.
	type BlockLength = BlockLength;
	/// Runtime version.
	type Version = Version;
	type PalletInfo = PalletInfo;
	type AccountData = pallet_balances::AccountData<Balance>;
	type OnNewAccount = ();
	type OnKilledAccount = ();
	type DbWeight = RocksDbWeight;
	type BaseCallFilter = MaintenanceMode;
	type SystemWeightInfo = ();
	/// This is used as an identifier of the chain. 42 is the generic substrate prefix.
	type SS58Prefix = ConstU16<1287>;
	type OnSetCode = cumulus_pallet_parachain_system::ParachainSetCode<Self>;
	type MaxConsumers = frame_support::traits::ConstU32<16>;
}

impl pallet_utility::Config for Runtime {
	type Event = Event;
	type Call = Call;
	type PalletsOrigin = OriginCaller;
	type WeightInfo = pallet_utility::weights::SubstrateWeight<Runtime>;
}

impl pallet_timestamp::Config for Runtime {
	/// A timestamp: milliseconds since the unix epoch.
	type Moment = u64;
	type OnTimestampSet = ();
	type MinimumPeriod = ConstU64<1>;
	type WeightInfo = pallet_timestamp::weights::SubstrateWeight<Runtime>;
}

impl pallet_balances::Config for Runtime {
	type MaxReserves = ConstU32<50>;
	type ReserveIdentifier = [u8; 4];
	type MaxLocks = ConstU32<50>;
	/// The type for recording an account's balance.
	type Balance = Balance;
	/// The ubiquitous event type.
	type Event = Event;
	type DustRemoval = ();
	type ExistentialDeposit = ConstU128<0>;
	type AccountStore = System;
	type WeightInfo = pallet_balances::weights::SubstrateWeight<Runtime>;
}

pub struct DealWithFees<R>(sp_std::marker::PhantomData<R>);
impl<R> OnUnbalanced<NegativeImbalance<R>> for DealWithFees<R>
where
	R: pallet_balances::Config + pallet_treasury::Config,
	pallet_treasury::Pallet<R>: OnUnbalanced<NegativeImbalance<R>>,
{
	// this seems to be called for substrate-based transactions
	fn on_unbalanceds<B>(mut fees_then_tips: impl Iterator<Item = NegativeImbalance<R>>) {
		if let Some(fees) = fees_then_tips.next() {
			// for fees, 80% are burned, 20% to the treasury
			let (_, to_treasury) = fees.ration(80, 20);
			// Balances pallet automatically burns dropped Negative Imbalances by decreasing
			// total_supply accordingly
			<pallet_treasury::Pallet<R> as OnUnbalanced<_>>::on_unbalanced(to_treasury);
		}
	}

	// this is called from pallet_evm for Ethereum-based transactions
	// (technically, it calls on_unbalanced, which calls this when non-zero)
	fn on_nonzero_unbalanced(amount: NegativeImbalance<R>) {
		// Balances pallet automatically burns dropped Negative Imbalances by decreasing
		// total_supply accordingly
		let (_, to_treasury) = amount.ration(80, 20);
		<pallet_treasury::Pallet<R> as OnUnbalanced<_>>::on_unbalanced(to_treasury);
	}
}

pub struct LengthToFee;
impl WeightToFeePolynomial for LengthToFee {
	type Balance = Balance;

	fn polynomial() -> WeightToFeeCoefficients<Self::Balance> {
		smallvec![
			WeightToFeeCoefficient {
				degree: 1,
				coeff_frac: Perbill::zero(),
				coeff_integer: currency::TRANSACTION_BYTE_FEE,
				negative: false,
			},
			WeightToFeeCoefficient {
				degree: 3,
				coeff_frac: Perbill::zero(),
				coeff_integer: 1 * currency::SUPPLY_FACTOR,
				negative: false,
			},
		]
	}
}

impl pallet_transaction_payment::Config for Runtime {
	type Event = Event;
	type OnChargeTransaction = CurrencyAdapter<Balances, DealWithFees<Runtime>>;
	type OperationalFeeMultiplier = ConstU8<5>;
	type WeightToFee = ConstantMultiplier<Balance, ConstU128<{ currency::WEIGHT_FEE }>>;
	type LengthToFee = LengthToFee;
	type FeeMultiplierUpdate = SlowAdjustingFeeUpdate<Runtime>;
}

impl pallet_sudo::Config for Runtime {
	type Call = Call;
	type Event = Event;
}

impl pallet_ethereum_chain_id::Config for Runtime {}

impl pallet_randomness_collective_flip::Config for Runtime {}

/// Current approximation of the gas/s consumption considering
/// EVM execution over compiled WASM (on 4.4Ghz CPU).
/// Given the 500ms Weight, from which 75% only are used for transactions,
/// the total EVM execution gas limit is: GAS_PER_SECOND * 0.500 * 0.75 ~= 15_000_000.
pub const GAS_PER_SECOND: u64 = 40_000_000;

/// Approximate ratio of the amount of Weight per Gas.
/// u64 works for approximations because Weight is a very small unit compared to gas.
pub const WEIGHT_PER_GAS: u64 = WEIGHT_PER_SECOND / GAS_PER_SECOND;

pub struct MoonbeamGasWeightMapping;

impl pallet_evm::GasWeightMapping for MoonbeamGasWeightMapping {
	fn gas_to_weight(gas: u64) -> Weight {
		gas.saturating_mul(WEIGHT_PER_GAS)
	}
	fn weight_to_gas(weight: Weight) -> u64 {
		u64::try_from(weight.wrapping_div(WEIGHT_PER_GAS)).unwrap_or(u32::MAX as u64)
	}
}

parameter_types! {
	pub BlockGasLimit: U256
		= U256::from(NORMAL_DISPATCH_RATIO * MAXIMUM_BLOCK_WEIGHT / WEIGHT_PER_GAS);
	/// The portion of the `NORMAL_DISPATCH_RATIO` that we adjust the fees with. Blocks filled less
	/// than this will decrease the weight and more will increase.
	pub const TargetBlockFullness: Perquintill = Perquintill::from_percent(25);
	/// The adjustment variable of the runtime. Higher values will cause `TargetBlockFullness` to
	/// change the fees more rapidly. This low value causes changes to occur slowly over time.
	pub AdjustmentVariable: Multiplier = Multiplier::saturating_from_rational(3, 100_000);
	/// Minimum amount of the multiplier. This value cannot be too low. A test case should ensure
	/// that combined with `AdjustmentVariable`, we can recover from the minimum.
	/// See `multiplier_can_grow_from_zero` in integration_tests.rs.
	/// This value is currently only used by pallet-transaction-payment as an assertion that the
	/// next multiplier is always > min value.
	pub MinimumMultiplier: Multiplier = Multiplier::saturating_from_rational(1, 1_000_000u128);
	pub PrecompilesValue: MoonbasePrecompiles<Runtime> = MoonbasePrecompiles::<_>::new();
}

pub struct FixedGasPrice;
impl FeeCalculator for FixedGasPrice {
	fn min_gas_price() -> (U256, Weight) {
		(
			(1 * currency::GIGAWEI * currency::SUPPLY_FACTOR).into(),
			0u64,
		)
	}
}

/// Parameterized slow adjusting fee updated based on
/// https://w3f-research.readthedocs.io/en/latest/polkadot/overview/2-token-economics.html#-2.-slow-adjusting-mechanism // editorconfig-checker-disable-line
///
/// The adjustment algorithm boils down to:
///
/// diff = (previous_block_weight - target) / maximum_block_weight
/// next_multiplier = prev_multiplier * (1 + (v * diff) + ((v * diff)^2 / 2))
/// assert(next_multiplier > min)
///     where: v is AdjustmentVariable
///            target is TargetBlockFullness
///            min is MinimumMultiplier
pub type SlowAdjustingFeeUpdate<R> =
	TargetedFeeAdjustment<R, TargetBlockFullness, AdjustmentVariable, MinimumMultiplier>;

/// The author inherent provides an AccountId, but pallet evm needs an H160.
/// This simple adapter makes the conversion for any types T, U such that T: Into<U>
pub struct FindAuthorAdapter<T, U, Inner>(sp_std::marker::PhantomData<(T, U, Inner)>);

impl<T, U, Inner> FindAuthor<U> for FindAuthorAdapter<T, U, Inner>
where
	T: Into<U>,
	Inner: FindAuthor<T>,
{
	fn find_author<'a, I>(digests: I) -> Option<U>
	where
		I: 'a + IntoIterator<Item = (sp_runtime::ConsensusEngineId, &'a [u8])>,
	{
		Inner::find_author(digests).map(Into::into)
	}
}

moonbeam_runtime_common::impl_on_charge_evm_transaction!();

impl pallet_evm::Config for Runtime {
	type FeeCalculator = FixedGasPrice;
	type GasWeightMapping = MoonbeamGasWeightMapping;
	type BlockHashMapping = pallet_ethereum::EthereumBlockHashMapping<Self>;
	type CallOrigin = EnsureAddressRoot<AccountId>;
	type WithdrawOrigin = EnsureAddressNever<AccountId>;
	type AddressMapping = moonbeam_runtime_common::IntoAddressMapping;
	type Currency = Balances;
	type Event = Event;
	type Runner = pallet_evm::runner::stack::Runner<Self>;
	type PrecompilesType = MoonbasePrecompiles<Self>;
	type PrecompilesValue = PrecompilesValue;
	type ChainId = EthereumChainId;
	type OnChargeTransaction = OnChargeEVMTransaction<DealWithFees<Runtime>>;
	type BlockGasLimit = BlockGasLimit;
	type FindAuthor = FindAuthorAdapter<AccountId20, H160, AuthorInherent>;
}

parameter_types! {
	pub MaximumSchedulerWeight: Weight = NORMAL_DISPATCH_RATIO * BlockWeights::get().max_block;
}

impl pallet_scheduler::Config for Runtime {
	type Event = Event;
	type Origin = Origin;
	type PalletsOrigin = OriginCaller;
	type Call = Call;
	type MaximumWeight = MaximumSchedulerWeight;
	type ScheduleOrigin = EnsureRoot<AccountId>;
	type MaxScheduledPerBlock = ConstU32<50>;
	type WeightInfo = pallet_scheduler::weights::SubstrateWeight<Runtime>;
	type OriginPrivilegeCmp = EqualPrivilegeOnly;
	type PreimageProvider = ();
	type NoPreimagePostponement = ();
}

type CouncilInstance = pallet_collective::Instance1;
type TechCommitteeInstance = pallet_collective::Instance2;

impl pallet_collective::Config<CouncilInstance> for Runtime {
	type Origin = Origin;
	type Event = Event;
	type Proposal = Call;
	/// The maximum amount of time (in blocks) for council members to vote on motions.
	/// Motions may end in fewer blocks if enough votes are cast to determine the result.
	type MotionDuration = ConstU32<{ 3 * DAYS }>;
	/// The maximum number of Proposlas that can be open in the council at once.
	type MaxProposals = ConstU32<100>;
	/// The maximum number of council members.
	type MaxMembers = ConstU32<100>;
	type DefaultVote = pallet_collective::MoreThanMajorityThenPrimeDefaultVote;
	type WeightInfo = pallet_collective::weights::SubstrateWeight<Runtime>;
}

impl pallet_collective::Config<TechCommitteeInstance> for Runtime {
	type Origin = Origin;
	type Event = Event;
	type Proposal = Call;
	/// The maximum amount of time (in blocks) for technical committee members to vote on motions.
	/// Motions may end in fewer blocks if enough votes are cast to determine the result.
	type MotionDuration = ConstU32<{ 3 * DAYS }>;
	/// The maximum number of Proposlas that can be open in the technical committee at once.
	type MaxProposals = ConstU32<100>;
	/// The maximum number of technical committee members.
	type MaxMembers = ConstU32<100>;
	type DefaultVote = pallet_collective::MoreThanMajorityThenPrimeDefaultVote;
	type WeightInfo = pallet_collective::weights::SubstrateWeight<Runtime>;
}

impl pallet_democracy::Config for Runtime {
	type Proposal = Call;
	type Event = Event;
	type Currency = Balances;
	type EnactmentPeriod = ConstU32<{ 1 * DAYS }>;
	type LaunchPeriod = ConstU32<{ 1 * DAYS }>;
	type VotingPeriod = ConstU32<{ 5 * DAYS }>;
	type VoteLockingPeriod = ConstU32<{ 1 * DAYS }>;
	type FastTrackVotingPeriod = ConstU32<{ 4 * HOURS }>;
	type MinimumDeposit = ConstU128<{ 4 * currency::UNIT * currency::SUPPLY_FACTOR }>;
	/// To decide what their next motion is.
	type ExternalOrigin =
		pallet_collective::EnsureProportionAtLeast<AccountId, CouncilInstance, 1, 2>;
	/// To have the next scheduled referendum be a straight majority-carries vote.
	type ExternalMajorityOrigin =
		pallet_collective::EnsureProportionAtLeast<AccountId, CouncilInstance, 3, 5>;
	/// To have the next scheduled referendum be a straight default-carries (NTB) vote.
	type ExternalDefaultOrigin =
		pallet_collective::EnsureProportionAtLeast<AccountId, CouncilInstance, 3, 5>;
	/// To allow a shorter voting/enactment period for external proposals.
	type FastTrackOrigin =
		pallet_collective::EnsureProportionAtLeast<AccountId, TechCommitteeInstance, 1, 2>;
	/// To instant fast track.
	type InstantOrigin =
		pallet_collective::EnsureProportionAtLeast<AccountId, TechCommitteeInstance, 3, 5>;
	// To cancel a proposal which has been passed.
	type CancellationOrigin = EitherOfDiverse<
		EnsureRoot<AccountId>,
		pallet_collective::EnsureProportionAtLeast<AccountId, CouncilInstance, 3, 5>,
	>;
	// To cancel a proposal before it has been passed.
	type CancelProposalOrigin = EitherOfDiverse<
		EnsureRoot<AccountId>,
		pallet_collective::EnsureProportionAtLeast<AccountId, TechCommitteeInstance, 3, 5>,
	>;
	type BlacklistOrigin = EnsureRoot<AccountId>;
	// Any single technical committee member may veto a coming council proposal, however they can
	// only do it once and it lasts only for the cooloff period.
	type VetoOrigin = pallet_collective::EnsureMember<AccountId, TechCommitteeInstance>;
	type CooloffPeriod = ConstU32<{ 7 * DAYS }>;
	type PreimageByteDeposit = ConstU128<{ currency::STORAGE_BYTE_FEE }>;
	type Slash = ();
	type InstantAllowed = ConstBool<true>;
	type Scheduler = Scheduler;
	type MaxVotes = ConstU32<100>;
	type OperationalPreimageOrigin = pallet_collective::EnsureMember<AccountId, CouncilInstance>;
	type PalletsOrigin = OriginCaller;
	type WeightInfo = pallet_democracy::weights::SubstrateWeight<Runtime>;
	type MaxProposals = ConstU32<100>;
}

parameter_types! {
	pub const ProposalBond: Permill = Permill::from_percent(5);
	pub const TreasuryId: PalletId = PalletId(*b"pc/trsry");
}

type TreasuryApproveOrigin = EitherOfDiverse<
	EnsureRoot<AccountId>,
	pallet_collective::EnsureProportionAtLeast<AccountId, CouncilInstance, 3, 5>,
>;

type TreasuryRejectOrigin = EitherOfDiverse<
	EnsureRoot<AccountId>,
	pallet_collective::EnsureProportionMoreThan<AccountId, CouncilInstance, 1, 2>,
>;

impl pallet_treasury::Config for Runtime {
	type PalletId = TreasuryId;
	type Currency = Balances;
	// At least three-fifths majority of the council is required (or root) to approve a proposal
	type ApproveOrigin = TreasuryApproveOrigin;
	// More than half of the council is required (or root) to reject a proposal
	type RejectOrigin = TreasuryRejectOrigin;
	type Event = Event;
	// If spending proposal rejected, transfer proposer bond to treasury
	type OnSlash = Treasury;
	type ProposalBond = ProposalBond;
	type ProposalBondMinimum = ConstU128<{ 1 * currency::UNIT * currency::SUPPLY_FACTOR }>;
	type SpendPeriod = ConstU32<{ 6 * DAYS }>;
	type Burn = ();
	type BurnDestination = ();
	type MaxApprovals = ConstU32<100>;
	type WeightInfo = pallet_treasury::weights::SubstrateWeight<Runtime>;
	type SpendFunds = ();
	type ProposalBondMaximum = ();
	type SpendOrigin = frame_support::traits::NeverEnsureOrigin<Balance>; // Same as Polkadot
}

type IdentityForceOrigin = EitherOfDiverse<
	EnsureRoot<AccountId>,
	pallet_collective::EnsureProportionMoreThan<AccountId, CouncilInstance, 1, 2>,
>;
type IdentityRegistrarOrigin = EitherOfDiverse<
	EnsureRoot<AccountId>,
	pallet_collective::EnsureProportionMoreThan<AccountId, CouncilInstance, 1, 2>,
>;

impl pallet_identity::Config for Runtime {
	type Event = Event;
	type Currency = Balances;
	// Add one item in storage and take 258 bytes
	type BasicDeposit = ConstU128<{ currency::deposit(1, 258) }>;
	// Not add any item to the storage but takes 66 bytes
	type FieldDeposit = ConstU128<{ currency::deposit(0, 66) }>;
	// Add one item in storage and take 53 bytes
	type SubAccountDeposit = ConstU128<{ currency::deposit(1, 53) }>;
	type MaxSubAccounts = ConstU32<100>;
	type MaxAdditionalFields = ConstU32<100>;
	type MaxRegistrars = ConstU32<20>;
	type Slashed = Treasury;
	type ForceOrigin = IdentityForceOrigin;
	type RegistrarOrigin = IdentityRegistrarOrigin;
	type WeightInfo = pallet_identity::weights::SubstrateWeight<Runtime>;
}

pub struct TransactionConverter;

impl fp_rpc::ConvertTransaction<UncheckedExtrinsic> for TransactionConverter {
	fn convert_transaction(&self, transaction: pallet_ethereum::Transaction) -> UncheckedExtrinsic {
		UncheckedExtrinsic::new_unsigned(
			pallet_ethereum::Call::<Runtime>::transact { transaction }.into(),
		)
	}
}

impl fp_rpc::ConvertTransaction<opaque::UncheckedExtrinsic> for TransactionConverter {
	fn convert_transaction(
		&self,
		transaction: pallet_ethereum::Transaction,
	) -> opaque::UncheckedExtrinsic {
		let extrinsic = UncheckedExtrinsic::new_unsigned(
			pallet_ethereum::Call::<Runtime>::transact { transaction }.into(),
		);
		let encoded = extrinsic.encode();
		opaque::UncheckedExtrinsic::decode(&mut &encoded[..])
			.expect("Encoded extrinsic is always valid")
	}
}

impl pallet_ethereum::Config for Runtime {
	type Event = Event;
	type StateRoot = pallet_ethereum::IntermediateStateRoot<Self>;
}

impl pallet_ethereum_xcm::Config for Runtime {
	type InvalidEvmTransactionError = pallet_ethereum::InvalidTransactionWrapper;
	type ValidatedTransaction = pallet_ethereum::ValidatedTransaction<Self>;
	type XcmEthereumOrigin = pallet_ethereum_xcm::EnsureXcmEthereumTransaction;
	type ReservedXcmpWeight = ReservedXcmpWeight;
}

parameter_types! {
	pub const ReservedXcmpWeight: Weight = MAXIMUM_BLOCK_WEIGHT / 4;
	pub const ReservedDmpWeight: Weight = MAXIMUM_BLOCK_WEIGHT / 4;
}

impl cumulus_pallet_parachain_system::Config for Runtime {
	type Event = Event;
	type OnSystemEvent = ();
	type SelfParaId = ParachainInfo;
	type DmpMessageHandler = MaintenanceMode;
	type ReservedDmpWeight = ReservedDmpWeight;
	type OutboundXcmpMessageSource = XcmpQueue;
	type XcmpMessageHandler = XcmpQueue;
	type ReservedXcmpWeight = ReservedXcmpWeight;
	type CheckAssociatedRelayNumber = cumulus_pallet_parachain_system::RelayNumberStrictlyIncreases;
}

impl parachain_info::Config for Runtime {}

parameter_types! {
	/// Default fixed percent a collator takes off the top of due rewards
	pub const DefaultCollatorCommission: Perbill = Perbill::from_percent(20);
	/// Default percent of inflation set aside for parachain bond every round
	pub const DefaultParachainBondReservePercent: Percent = Percent::from_percent(30);
}

pub struct OnCollatorPayout;
impl pallet_parachain_staking::OnCollatorPayout<AccountId, Balance> for OnCollatorPayout {
	fn on_collator_payout(
		for_round: pallet_parachain_staking::RoundIndex,
		collator_id: AccountId,
		amount: Balance,
	) -> Weight {
		MoonbeamOrbiters::distribute_rewards(for_round, collator_id, amount)
	}
}
pub struct OnNewRound;
impl pallet_parachain_staking::OnNewRound for OnNewRound {
	fn on_new_round(round_index: pallet_parachain_staking::RoundIndex) -> Weight {
		MoonbeamOrbiters::on_new_round(round_index)
	}
}

impl pallet_parachain_staking::Config for Runtime {
	type Event = Event;
	type Currency = Balances;
	type MonetaryGovernanceOrigin = EnsureRoot<AccountId>;
	/// Minimum round length is 2 minutes (10 * 12 second block times)
	type MinBlocksPerRound = ConstU32<10>;
	/// Blocks per round
	type DefaultBlocksPerRound = ConstU32<{ 2 * HOURS }>;
	/// Rounds before the collator leaving the candidates request can be executed
	type LeaveCandidatesDelay = ConstU32<2>;
	/// Rounds before the candidate bond increase/decrease can be executed
	type CandidateBondLessDelay = ConstU32<2>;
	/// Rounds before the delegator exit can be executed
	type LeaveDelegatorsDelay = ConstU32<2>;
	/// Rounds before the delegator revocation can be executed
	type RevokeDelegationDelay = ConstU32<2>;
	/// Rounds before the delegator bond increase/decrease can be executed
	type DelegationBondLessDelay = ConstU32<2>;
	/// Rounds before the reward is paid
	type RewardPaymentDelay = ConstU32<2>;
	/// Minimum collators selected per round, default at genesis and minimum forever after
	type MinSelectedCandidates = ConstU32<8>;
	/// Maximum top delegations per candidate
	type MaxTopDelegationsPerCandidate = ConstU32<300>;
	/// Maximum bottom delegations per candidate
	type MaxBottomDelegationsPerCandidate = ConstU32<50>;
	/// Maximum delegations per delegator
	type MaxDelegationsPerDelegator = ConstU32<100>;
	type DefaultCollatorCommission = DefaultCollatorCommission;
	type DefaultParachainBondReservePercent = DefaultParachainBondReservePercent;
	/// Minimum stake required to become a collator
	type MinCollatorStk = ConstU128<{ 1000 * currency::UNIT * currency::SUPPLY_FACTOR }>;
	/// Minimum stake required to be reserved to be a candidate
	type MinCandidateStk = ConstU128<{ 500 * currency::UNIT * currency::SUPPLY_FACTOR }>;
	/// Minimum stake required to be reserved to be a delegator
	type MinDelegation = ConstU128<{ 1 * currency::UNIT * currency::SUPPLY_FACTOR }>;
	/// Minimum stake required to be reserved to be a delegator
	type MinDelegatorStk = ConstU128<{ 1 * currency::UNIT * currency::SUPPLY_FACTOR }>;
	type BlockAuthor = AuthorInherent;
	type OnCollatorPayout = OnCollatorPayout;
	type OnNewRound = OnNewRound;
	type WeightInfo = pallet_parachain_staking::weights::SubstrateWeight<Runtime>;
}

impl pallet_author_inherent::Config for Runtime {
	type SlotBeacon = RelaychainBlockNumberProvider<Self>;
	type AccountLookup = MoonbeamOrbiters;
	type CanAuthor = AuthorFilter;
	type WeightInfo = pallet_author_inherent::weights::SubstrateWeight<Runtime>;
}

impl pallet_author_slot_filter::Config for Runtime {
	type Event = Event;
	type RandomnessSource = RandomnessCollectiveFlip;
	type PotentialAuthors = ParachainStaking;
	type WeightInfo = pallet_author_slot_filter::weights::SubstrateWeight<Runtime>;
}

parameter_types! {
	pub const InitializationPayment: Perbill = Perbill::from_percent(30);
	pub const RelaySignaturesThreshold: Perbill = Perbill::from_percent(100);
	pub const SignatureNetworkIdentifier:  &'static [u8] = b"moonbase-";

}

impl pallet_crowdloan_rewards::Config for Runtime {
	type Event = Event;
	type Initialized = ConstBool<false>;
	type InitializationPayment = InitializationPayment;
	type MaxInitContributors = ConstU32<500>;
	// TODO to be revisited
	type MinimumReward = ConstU128<0>;
	type RewardCurrency = Balances;
	type RelayChainAccountId = [u8; 32];
	type RewardAddressAssociateOrigin = EnsureSigned<Self::AccountId>;
	type RewardAddressChangeOrigin = EnsureSigned<Self::AccountId>;
	type RewardAddressRelayVoteThreshold = RelaySignaturesThreshold;
	type SignatureNetworkIdentifier = SignatureNetworkIdentifier;
	type VestingBlockNumber = cumulus_primitives_core::relay_chain::BlockNumber;
	type VestingBlockProvider =
		cumulus_pallet_parachain_system::RelaychainBlockNumberProvider<Self>;
	type WeightInfo = pallet_crowdloan_rewards::weights::SubstrateWeight<Runtime>;
}

// This is a simple session key manager. It should probably either work with, or be replaced
// entirely by pallet sessions
impl pallet_author_mapping::Config for Runtime {
	type Event = Event;
	type DepositCurrency = Balances;
	type DepositAmount = ConstU128<{ 100 * currency::UNIT * currency::SUPPLY_FACTOR }>;
	type Keys = session_keys_primitives::VrfId;
	type WeightInfo = pallet_author_mapping::weights::SubstrateWeight<Runtime>;
}

/// The type used to represent the kinds of proxying allowed.
#[cfg_attr(feature = "std", derive(serde::Serialize, serde::Deserialize))]
#[derive(
	Copy, Clone, Eq, PartialEq, Ord, PartialOrd, Encode, Decode, Debug, MaxEncodedLen, TypeInfo,
)]
pub enum ProxyType {
	/// All calls can be proxied. This is the trivial/most permissive filter.
	Any = 0,
	/// Only extrinsics that do not transfer funds.
	NonTransfer = 1,
	/// Only extrinsics related to governance (democracy and collectives).
	Governance = 2,
	/// Only extrinsics related to staking.
	Staking = 3,
	/// Allow to veto an announced proxy call.
	CancelProxy = 4,
	/// Allow extrinsic related to Balances.
	Balances = 5,
	/// Allow extrinsic related to AuthorMapping.
	AuthorMapping = 6,
	/// Allow extrinsic related to IdentityJudgement.
	IdentityJudgement = 7,
}

impl Default for ProxyType {
	fn default() -> Self {
		Self::Any
	}
}

impl InstanceFilter<Call> for ProxyType {
	fn filter(&self, c: &Call) -> bool {
		match self {
			ProxyType::Any => true,
			ProxyType::NonTransfer => {
				matches!(
					c,
					Call::System(..)
						| Call::Timestamp(..) | Call::ParachainStaking(..)
						| Call::Democracy(..) | Call::CouncilCollective(..)
						| Call::Identity(..) | Call::TechCommitteeCollective(..)
						| Call::Utility(..) | Call::Proxy(..)
						| Call::AuthorMapping(..)
						| Call::CrowdloanRewards(pallet_crowdloan_rewards::Call::claim { .. })
				)
			}
			ProxyType::Governance => matches!(
				c,
				Call::Democracy(..)
					| Call::CouncilCollective(..)
					| Call::TechCommitteeCollective(..)
					| Call::Utility(..)
			),
			ProxyType::Staking => matches!(
				c,
				Call::ParachainStaking(..)
					| Call::Utility(..) | Call::AuthorMapping(..)
					| Call::MoonbeamOrbiters(..)
			),
			ProxyType::CancelProxy => matches!(
				c,
				Call::Proxy(pallet_proxy::Call::reject_announcement { .. })
			),
			ProxyType::Balances => matches!(c, Call::Balances(..) | Call::Utility(..)),
			ProxyType::AuthorMapping => matches!(c, Call::AuthorMapping(..)),
			ProxyType::IdentityJudgement => matches!(
				c,
				Call::Identity(pallet_identity::Call::provide_judgement { .. }) | Call::Utility(..)
			),
		}
	}

	fn is_superset(&self, o: &Self) -> bool {
		match (self, o) {
			(x, y) if x == y => true,
			(ProxyType::Any, _) => true,
			(_, ProxyType::Any) => false,
			_ => false,
		}
	}
}

impl pallet_proxy::Config for Runtime {
	type Event = Event;
	type Call = Call;
	type Currency = Balances;
	type ProxyType = ProxyType;
	// One storage item; key size 32, value size 8
	type ProxyDepositBase = ConstU128<{ currency::deposit(1, 8) }>;
	// Additional storage item size of 21 bytes (20 bytes AccountId + 1 byte sizeof(ProxyType)).
	type ProxyDepositFactor = ConstU128<{ currency::deposit(0, 21) }>;
	type MaxProxies = ConstU32<32>;
	type WeightInfo = pallet_proxy::weights::SubstrateWeight<Runtime>;
	type MaxPending = ConstU32<32>;
	type CallHasher = BlakeTwo256;
	type AnnouncementDepositBase = ConstU128<{ currency::deposit(1, 8) }>;
	// Additional storage item size of 56 bytes:
	// - 20 bytes AccountId
	// - 32 bytes Hasher (Blake2256)
	// - 4 bytes BlockNumber (u32)
	type AnnouncementDepositFactor = ConstU128<{ currency::deposit(0, 56) }>;
}

impl pallet_migrations::Config for Runtime {
	type Event = Event;
	// TODO wire up our correct list of migrations here. Maybe this shouldn't be in
	// `moonbeam_runtime_common`.
	type MigrationsList = moonbeam_runtime_common::migrations::CommonMigrations<
		Runtime,
		CouncilCollective,
		TechCommitteeCollective,
	>;
}

/// Maintenance mode Call filter
pub struct MaintenanceFilter;
impl Contains<Call> for MaintenanceFilter {
	fn contains(c: &Call) -> bool {
		match c {
			Call::Assets(_) => false,
			Call::LocalAssets(_) => false,
			Call::Balances(_) => false,
			Call::CrowdloanRewards(_) => false,
			Call::Ethereum(_) => false,
			Call::EVM(_) => false,
			Call::Identity(_) => false,
			Call::XTokens(_) => false,
			Call::ParachainStaking(_) => false,
			Call::MoonbeamOrbiters(_) => false,
			Call::PolkadotXcm(_) => false,
			Call::Treasury(_) => false,
			Call::XcmTransactor(_) => false,
			_ => true,
		}
	}
}

/// Normal Call Filter
/// We dont allow to create nor mint assets, this for now is disabled
/// We only allow transfers. For now creation of assets will go through
/// asset-manager, while minting/burning only happens through xcm messages
/// This can change in the future
pub struct NormalFilter;
impl Contains<Call> for NormalFilter {
	fn contains(c: &Call) -> bool {
		match c {
			Call::Assets(method) => match method {
				pallet_assets::Call::transfer { .. } => true,
				pallet_assets::Call::transfer_keep_alive { .. } => true,
				pallet_assets::Call::approve_transfer { .. } => true,
				pallet_assets::Call::transfer_approved { .. } => true,
				pallet_assets::Call::cancel_approval { .. } => true,
				_ => false,
			},
			// We want to disable create, as we dont want users to be choosing the
			// assetId of their choice
			// We also disable destroy, as we want to route destroy through the
			// asset-manager, which guarantees the removal both at the EVM and
			// substrate side of things
			Call::LocalAssets(method) => match method {
				pallet_assets::Call::create { .. } => false,
				pallet_assets::Call::destroy { .. } => false,
				_ => true,
			},
			// We just want to enable this in case of live chains, since the default version
			// is populated at genesis
			Call::PolkadotXcm(method) => match method {
				pallet_xcm::Call::force_default_xcm_version { .. } => true,
				_ => false,
			},
			// We filter anonymous proxy as they make "reserve" inconsistent
			// See: https://github.com/paritytech/substrate/blob/37cca710eed3dadd4ed5364c7686608f5175cce1/frame/proxy/src/lib.rs#L270 // editorconfig-checker-disable-line
			Call::Proxy(method) => match method {
				pallet_proxy::Call::anonymous { .. } => false,
				pallet_proxy::Call::kill_anonymous { .. } => false,
				_ => true,
			},
			_ => true,
		}
	}
}

use cumulus_primitives_core::{relay_chain::BlockNumber as RelayBlockNumber, DmpMessageHandler};

pub struct XcmExecutionManager;
impl pallet_maintenance_mode::PauseXcmExecution for XcmExecutionManager {
	fn suspend_xcm_execution() -> DispatchResult {
		XcmpQueue::suspend_xcm_execution(Origin::root())
	}
	fn resume_xcm_execution() -> DispatchResult {
		XcmpQueue::resume_xcm_execution(Origin::root())
	}
}

pub struct MaintenanceDmpHandler;
impl DmpMessageHandler for MaintenanceDmpHandler {
	// This implementation makes messages be queued
	// Since the limit is 0, messages are queued for next iteration
	fn handle_dmp_messages(
		iter: impl Iterator<Item = (RelayBlockNumber, Vec<u8>)>,
		_limit: Weight,
	) -> Weight {
		DmpQueue::handle_dmp_messages(iter, 0)
	}
}

/// The hooks we wnat to run in Maintenance Mode
pub struct MaintenanceHooks;

impl OnInitialize<BlockNumber> for MaintenanceHooks {
	fn on_initialize(n: BlockNumber) -> Weight {
		AllPalletsReversedWithSystemFirst::on_initialize(n)
	}
}

// return 0
// For some reason using empty tuple () isnt working
// There exist only two pallets that use onIdle and these are xcmp and dmp queues
// For some reason putting an empty tumple does not work (transaction never finishes)
// We use an empty onIdle, if on the future we want one of the pallets to execute it
// we need to provide it here
impl OnIdle<BlockNumber> for MaintenanceHooks {
	fn on_idle(_n: BlockNumber, _max_weight: Weight) -> Weight {
		0
	}
}

impl OnRuntimeUpgrade for MaintenanceHooks {
	fn on_runtime_upgrade() -> Weight {
		AllPalletsReversedWithSystemFirst::on_runtime_upgrade()
	}
	#[cfg(feature = "try-runtime")]
	fn pre_upgrade() -> Result<(), &'static str> {
		AllPalletsReversedWithSystemFirst::pre_upgrade()
	}

	#[cfg(feature = "try-runtime")]
	fn post_upgrade() -> Result<(), &'static str> {
		AllPalletsReversedWithSystemFirst::post_upgrade()
	}
}

impl OnFinalize<BlockNumber> for MaintenanceHooks {
	fn on_finalize(n: BlockNumber) {
		AllPalletsReversedWithSystemFirst::on_finalize(n)
	}
}

impl OffchainWorker<BlockNumber> for MaintenanceHooks {
	fn offchain_worker(n: BlockNumber) {
		AllPalletsReversedWithSystemFirst::offchain_worker(n)
	}
}

impl pallet_maintenance_mode::Config for Runtime {
	type Event = Event;
	type NormalCallFilter = NormalFilter;
	type MaintenanceCallFilter = MaintenanceFilter;
	type MaintenanceOrigin =
		pallet_collective::EnsureProportionAtLeast<AccountId, TechCommitteeInstance, 2, 3>;
	type XcmExecutionManager = XcmExecutionManager;
	type NormalDmpHandler = DmpQueue;
	type MaintenanceDmpHandler = MaintenanceDmpHandler;
	// We use AllPalletsReversedWithSystemFirst because we dont want to change the hooks in normal
	// operation
	type NormalExecutiveHooks = AllPalletsReversedWithSystemFirst;
	type MaintenanceExecutiveHooks = MaintenanceHooks;
}

impl pallet_proxy_genesis_companion::Config for Runtime {
	type ProxyType = ProxyType;
}

parameter_types! {
	pub DefaultBaseFeePerGas: U256 = (1 * currency::GIGAWEI * currency::SUPPLY_FACTOR).into();
}

pub struct BaseFeeThreshold;
impl pallet_base_fee::BaseFeeThreshold for BaseFeeThreshold {
	fn lower() -> Permill {
		Permill::zero()
	}
	fn ideal() -> Permill {
		Permill::from_parts(500_000)
	}
	fn upper() -> Permill {
		Permill::from_parts(1_000_000)
	}
}

impl pallet_base_fee::Config for Runtime {
	type Event = Event;
	type Threshold = BaseFeeThreshold;
	// Tells `pallet_base_fee` whether to calculate a new BaseFee `on_finalize` or not.
	type IsActive = ConstBool<false>;
	type DefaultBaseFeePerGas = DefaultBaseFeePerGas;
}

parameter_types! {
	pub OrbiterReserveIdentifier: [u8; 4] = [b'o', b'r', b'b', b'i'];
}

impl pallet_moonbeam_orbiters::Config for Runtime {
	type Event = Event;
	type AccountLookup = AuthorMapping;
	type AddCollatorOrigin = EnsureRoot<AccountId>;
	type Currency = Balances;
	type DelCollatorOrigin = EnsureRoot<AccountId>;
	/// Maximum number of orbiters per collator
	type MaxPoolSize = ConstU32<8>;
	/// Maximum number of round to keep on storage
	type MaxRoundArchive = ConstU32<4>;
	type OrbiterReserveIdentifier = OrbiterReserveIdentifier;
	type RotatePeriod = ConstU32<3>;
	/// Round index type.
	type RoundIndex = pallet_parachain_staking::RoundIndex;
	type WeightInfo = pallet_moonbeam_orbiters::weights::SubstrateWeight<Runtime>;
}

/// Only callable after `set_validation_data` is called which forms this proof the same way
fn relay_chain_state_proof() -> RelayChainStateProof {
	let relay_storage_root = ParachainSystem::validation_data()
		.expect("set in `set_validation_data`")
		.relay_parent_storage_root;
	let relay_chain_state =
		ParachainSystem::relay_state_proof().expect("set in `set_validation_data`");
	RelayChainStateProof::new(ParachainInfo::get(), relay_storage_root, relay_chain_state)
		.expect("Invalid relay chain state proof, already constructed in `set_validation_data`")
}

pub struct BabeDataGetter;
impl pallet_randomness::GetBabeData<u64, Option<Hash>> for BabeDataGetter {
	// Tolerate panic here because only ever called in inherent (so can be omitted)
	fn get_epoch_index() -> u64 {
		relay_chain_state_proof()
			.read_optional_entry(relay_chain::well_known_keys::EPOCH_INDEX)
			.ok()
			.flatten()
			.expect("expected to be able to read epoch index from relay chain state proof")
	}
	fn get_epoch_randomness() -> Option<Hash> {
		relay_chain_state_proof()
			.read_optional_entry(relay_chain::well_known_keys::ONE_EPOCH_AGO_RANDOMNESS)
			.ok()
			.flatten()
	}
}

impl pallet_randomness::Config for Runtime {
	type Event = Event;
	type AddressMapping = moonbeam_runtime_common::IntoAddressMapping;
	type Currency = Balances;
	type BabeDataGetter = BabeDataGetter;
	type VrfKeyLookup = AuthorMapping;
	type Deposit = ConstU128<{ 1 * currency::UNIT * currency::SUPPLY_FACTOR }>;
	type MaxRandomWords = ConstU8<100>;
	type MinBlockDelay = ConstU32<2>;
	type MaxBlockDelay = ConstU32<2_000>;
	type BlockExpirationDelay = ConstU32<10_000>;
	type EpochExpirationDelay = ConstU64<10_000>;
}

construct_runtime! {
	pub enum Runtime where
		Block = Block,
		NodeBlock = opaque::Block,
		UncheckedExtrinsic = UncheckedExtrinsic
	{
		System: frame_system::{Pallet, Call, Storage, Config, Event<T>} = 0,
		Utility: pallet_utility::{Pallet, Call, Event} = 1,
		Timestamp: pallet_timestamp::{Pallet, Call, Storage, Inherent} = 2,
		Balances: pallet_balances::{Pallet, Call, Storage, Config<T>, Event<T>} = 3,
		Sudo: pallet_sudo::{Pallet, Call, Config<T>, Storage, Event<T>} = 4,
		RandomnessCollectiveFlip: pallet_randomness_collective_flip::{Pallet, Storage} = 5,
		ParachainSystem: cumulus_pallet_parachain_system::{Pallet, Call, Storage, Inherent, Event<T>} = 6,
		TransactionPayment: pallet_transaction_payment::{Pallet, Storage, Event<T>} = 7,
		ParachainInfo: parachain_info::{Pallet, Storage, Config} = 8,
		EthereumChainId: pallet_ethereum_chain_id::{Pallet, Storage, Config} = 9,
		EVM: pallet_evm::{Pallet, Config, Call, Storage, Event<T>} = 10,
		Ethereum: pallet_ethereum::{Pallet, Call, Storage, Event, Origin, Config} = 11,
		ParachainStaking: pallet_parachain_staking::{Pallet, Call, Storage, Event<T>, Config<T>} = 12,
		Scheduler: pallet_scheduler::{Pallet, Storage, Event<T>, Call} = 13,
		Democracy: pallet_democracy::{Pallet, Storage, Config<T>, Event<T>, Call} = 14,
		CouncilCollective:
			pallet_collective::<Instance1>::{Pallet, Call, Storage, Event<T>, Origin<T>, Config<T>} = 15,
		TechCommitteeCollective:
			pallet_collective::<Instance2>::{Pallet, Call, Storage, Event<T>, Origin<T>, Config<T>} = 16,
		Treasury: pallet_treasury::{Pallet, Storage, Config, Event<T>, Call} = 17,
		AuthorInherent: pallet_author_inherent::{Pallet, Call, Storage, Inherent} = 18,
		AuthorFilter: pallet_author_slot_filter::{Pallet, Call, Storage, Event, Config} = 19,
		CrowdloanRewards: pallet_crowdloan_rewards::{Pallet, Call, Config<T>, Storage, Event<T>} = 20,
		AuthorMapping: pallet_author_mapping::{Pallet, Call, Config<T>, Storage, Event<T>} = 21,
		Proxy: pallet_proxy::{Pallet, Call, Storage, Event<T>} = 22,
		MaintenanceMode: pallet_maintenance_mode::{Pallet, Call, Config, Storage, Event} = 23,
		Identity: pallet_identity::{Pallet, Call, Storage, Event<T>} = 24,
		XcmpQueue: cumulus_pallet_xcmp_queue::{Pallet, Call, Storage, Event<T>} = 25,
		CumulusXcm: cumulus_pallet_xcm::{Pallet, Event<T>, Origin} = 26,
		DmpQueue: cumulus_pallet_dmp_queue::{Pallet, Call, Storage, Event<T>} = 27,
		PolkadotXcm: pallet_xcm::{Pallet, Call, Storage, Event<T>, Origin, Config} = 28,
		Assets: pallet_assets::{Pallet, Call, Storage, Event<T>} = 29,
		XTokens: orml_xtokens::{Pallet, Call, Storage, Event<T>} = 30,
		AssetManager: pallet_asset_manager::{Pallet, Call, Storage, Event<T>} = 31,
		Migrations: pallet_migrations::{Pallet, Storage, Config, Event<T>} = 32,
		XcmTransactor: pallet_xcm_transactor::{Pallet, Call, Storage, Event<T>} = 33,
		ProxyGenesisCompanion: pallet_proxy_genesis_companion::{Pallet, Config<T>} = 34,
		BaseFee: pallet_base_fee::{Pallet, Call, Storage, Config<T>, Event} = 35,
		LocalAssets: pallet_assets::<Instance1>::{Pallet, Call, Storage, Event<T>} = 36,
		MoonbeamOrbiters: pallet_moonbeam_orbiters::{Pallet, Call, Storage, Event<T>} = 37,
		EthereumXcm: pallet_ethereum_xcm::{Pallet, Call, Origin} = 38,
		Randomness: pallet_randomness::{Pallet, Call, Storage, Event<T>, Inherent} = 39,
	}
}

/// Block type as expected by this runtime.
pub type Block = generic::Block<Header, UncheckedExtrinsic>;
/// A Block signed with a Justification
pub type SignedBlock = generic::SignedBlock<Block>;
/// BlockId type as expected by this runtime.
pub type BlockId = generic::BlockId<Block>;

/// The SignedExtension to the basic transaction logic.
pub type SignedExtra = (
	frame_system::CheckSpecVersion<Runtime>,
	frame_system::CheckTxVersion<Runtime>,
	frame_system::CheckGenesis<Runtime>,
	frame_system::CheckEra<Runtime>,
	frame_system::CheckNonce<Runtime>,
	frame_system::CheckWeight<Runtime>,
	pallet_transaction_payment::ChargeTransactionPayment<Runtime>,
);
/// Unchecked extrinsic type as expected by this runtime.
pub type UncheckedExtrinsic =
	fp_self_contained::UncheckedExtrinsic<Address, Call, Signature, SignedExtra>;
/// Extrinsic type that has already been checked.
pub type CheckedExtrinsic = fp_self_contained::CheckedExtrinsic<AccountId, Call, SignedExtra, H160>;
/// Executive: handles dispatch to the various pallets.
pub type Executive = frame_executive::Executive<
	Runtime,
	Block,
	frame_system::ChainContext<Runtime>,
	Runtime,
	pallet_maintenance_mode::ExecutiveHooks<Runtime>,
>;

// All of our runtimes share most of their Runtime API implementations.
// We use a macro to implement this common part and add runtime-specific additional implementations.
// This macro expands to :
// ```
// impl_runtime_apis! {
//     // All impl blocks shared between all runtimes.
//
//     // Specific impls provided to the `impl_runtime_apis_plus_common!` macro.
// }
// ```
moonbeam_runtime_common::impl_runtime_apis_plus_common! {
<<<<<<< HEAD
	impl session_keys_primitives::VrfApi<Block> for Runtime {
		fn get_last_vrf_output() -> Option<<Block as BlockT>::Hash> {
			pallet_randomness::Pallet::<Self>::local_vrf_output()
		}
		fn vrf_key_lookup(
			nimbus_id: nimbus_primitives::NimbusId
		) -> Option<session_keys_primitives::VrfId> {
			use session_keys_primitives::KeysLookup;
			AuthorMapping::lookup_keys(&nimbus_id)
		}
	}

=======
>>>>>>> ec177eee
	impl sp_transaction_pool::runtime_api::TaggedTransactionQueue<Block> for Runtime {
		fn validate_transaction(
			source: TransactionSource,
			xt: <Block as BlockT>::Extrinsic,
			block_hash: <Block as BlockT>::Hash,
		) -> TransactionValidity {
			// Filtered calls should not enter the tx pool as they'll fail if inserted.
			// If this call is not allowed, we return early.
			if !<Runtime as frame_system::Config>::BaseCallFilter::contains(&xt.0.function) {
				return InvalidTransaction::Call.into();
			}

			// This runtime uses Substrate's pallet transaction payment. This
			// makes the chain feel like a standard Substrate chain when submitting
			// frame transactions and using Substrate ecosystem tools. It has the downside that
			// transaction are not prioritized by gas_price. The following code reprioritizes
			// transactions to overcome this.
			//
			// A more elegant, ethereum-first solution is
			// a pallet that replaces pallet transaction payment, and allows users
			// to directly specify a gas price rather than computing an effective one.
			// #HopefullySomeday

			// First we pass the transactions to the standard FRAME executive. This calculates all the
			// necessary tags, longevity and other properties that we will leave unchanged.
			// This also assigns some priority that we don't care about and will overwrite next.
			let mut intermediate_valid = Executive::validate_transaction(source, xt.clone(), block_hash)?;

			let dispatch_info = xt.get_dispatch_info();

			// If this is a pallet ethereum transaction, then its priority is already set
			// according to gas price from pallet ethereum. If it is any other kind of transaction,
			// we modify its priority.
			Ok(match &xt.0.function {
				Call::Ethereum(transact { .. }) => intermediate_valid,
				_ if dispatch_info.class != DispatchClass::Normal => intermediate_valid,
				_ => {
					let tip = match xt.0.signature {
						None => 0,
						Some((_, _, ref signed_extra)) => {
							// Yuck, this depends on the index of charge transaction in Signed Extra
							let charge_transaction = &signed_extra.6;
							charge_transaction.tip()
						}
					};

					// Calculate the fee that will be taken by pallet transaction payment
					let fee: u64 = TransactionPayment::compute_fee(
						xt.encode().len() as u32,
						&dispatch_info,
						tip,
					).saturated_into();

					// Calculate how much gas this effectively uses according to the existing mapping
					let effective_gas =
						<Runtime as pallet_evm::Config>::GasWeightMapping::weight_to_gas(
							dispatch_info.weight
						);

					// Here we calculate an ethereum-style effective gas price using the
					// current fee of the transaction. Because the weight -> gas conversion is
					// lossy, we have to handle the case where a very low weight maps to zero gas.
					let effective_gas_price = if effective_gas > 0 {
						fee / effective_gas
					} else {
						// If the effective gas was zero, we just act like it was 1.
						fee
					};

					// Overwrite the original prioritization with this ethereum one
					intermediate_valid.priority = effective_gas_price;
					intermediate_valid
				}
			})
		}
	}
}

// Check the timestamp and parachain inherents
struct CheckInherents;

impl cumulus_pallet_parachain_system::CheckInherents<Block> for CheckInherents {
	fn check_inherents(
		block: &Block,
		relay_state_proof: &RelayChainStateProof,
	) -> sp_inherents::CheckInherentsResult {
		let relay_chain_slot = relay_state_proof
			.read_slot()
			.expect("Could not read the relay chain slot from the proof");

		let inherent_data =
			cumulus_primitives_timestamp::InherentDataProvider::from_relay_chain_slot_and_duration(
				relay_chain_slot,
				sp_std::time::Duration::from_secs(6),
			)
			.create_inherent_data()
			.expect("Could not create the timestamp inherent data");

		inherent_data.check_extrinsics(&block)
	}
}

// Nimbus's Executive wrapper allows relay validators to verify the seal digest
cumulus_pallet_parachain_system::register_validate_block!(
	Runtime = Runtime,
	BlockExecutor = pallet_author_inherent::BlockExecutor::<Runtime, Executive>,
	CheckInherents = CheckInherents,
);

moonbeam_runtime_common::impl_self_contained_call!();

// Shorthand for a Get field of a pallet Config.
#[macro_export]
macro_rules! get {
	($pallet:ident, $name:ident, $type:ty) => {
		<<$crate::Runtime as $pallet::Config>::$name as $crate::Get<$type>>::get()
	};
}

#[cfg(test)]
mod tests {
	use super::{currency::*, *};

	#[test]
	// Helps us to identify a Pallet Call in case it exceeds the 1kb limit.
	// Hint: this should be a rare case. If that happens, one or more of the dispatchable arguments
	// need to be Boxed.
	fn call_max_size() {
		const CALL_ALIGN: u32 = 1024;
		assert!(
			std::mem::size_of::<pallet_ethereum_chain_id::Call<Runtime>>() <= CALL_ALIGN as usize
		);
		assert!(std::mem::size_of::<pallet_evm::Call<Runtime>>() <= CALL_ALIGN as usize);
		assert!(std::mem::size_of::<pallet_ethereum::Call<Runtime>>() <= CALL_ALIGN as usize);
		assert!(
			std::mem::size_of::<pallet_parachain_staking::Call<Runtime>>() <= CALL_ALIGN as usize
		);
		assert!(
			std::mem::size_of::<pallet_author_inherent::Call<Runtime>>() <= CALL_ALIGN as usize
		);
		assert!(
			std::mem::size_of::<pallet_author_slot_filter::Call<Runtime>>() <= CALL_ALIGN as usize
		);
		assert!(
			std::mem::size_of::<pallet_crowdloan_rewards::Call<Runtime>>() <= CALL_ALIGN as usize
		);
		assert!(std::mem::size_of::<pallet_author_mapping::Call<Runtime>>() <= CALL_ALIGN as usize);
		assert!(
			std::mem::size_of::<pallet_maintenance_mode::Call<Runtime>>() <= CALL_ALIGN as usize
		);
		assert!(std::mem::size_of::<orml_xtokens::Call<Runtime>>() <= CALL_ALIGN as usize);
		assert!(std::mem::size_of::<pallet_asset_manager::Call<Runtime>>() <= CALL_ALIGN as usize);
		assert!(std::mem::size_of::<pallet_migrations::Call<Runtime>>() <= CALL_ALIGN as usize);
		assert!(std::mem::size_of::<pallet_xcm_transactor::Call<Runtime>>() <= CALL_ALIGN as usize);
		assert!(
			std::mem::size_of::<pallet_proxy_genesis_companion::Call<Runtime>>()
				<= CALL_ALIGN as usize
		);
	}

	#[test]
	fn currency_constants_are_correct() {
		assert_eq!(SUPPLY_FACTOR, 1);

		// txn fees
		assert_eq!(TRANSACTION_BYTE_FEE, Balance::from(1 * GIGAWEI));
		assert_eq!(
			get!(pallet_transaction_payment, OperationalFeeMultiplier, u8),
			5_u8
		);
		assert_eq!(STORAGE_BYTE_FEE, Balance::from(100 * MICROUNIT));
		assert_eq!(FixedGasPrice::min_gas_price().0, (1 * GIGAWEI).into());

		// democracy minimums
		assert_eq!(
			get!(pallet_democracy, MinimumDeposit, u128),
			Balance::from(4 * UNIT)
		);
		assert_eq!(
			get!(pallet_democracy, PreimageByteDeposit, u128),
			Balance::from(100 * MICROUNIT)
		);
		assert_eq!(
			get!(pallet_treasury, ProposalBondMinimum, u128),
			Balance::from(1 * UNIT)
		);

		// pallet_identity deposits
		assert_eq!(
			get!(pallet_identity, BasicDeposit, u128),
			Balance::from(1 * UNIT + 25800 * MICROUNIT)
		);
		assert_eq!(
			get!(pallet_identity, FieldDeposit, u128),
			Balance::from(6600 * MICROUNIT)
		);
		assert_eq!(
			get!(pallet_identity, SubAccountDeposit, u128),
			Balance::from(1 * UNIT + 5300 * MICROUNIT)
		);

		// staking minimums
		assert_eq!(
			get!(pallet_parachain_staking, MinCollatorStk, u128),
			Balance::from(1 * KILOUNIT)
		);
		assert_eq!(
			get!(pallet_parachain_staking, MinCandidateStk, u128),
			Balance::from(500 * UNIT)
		);
		assert_eq!(
			get!(pallet_parachain_staking, MinDelegation, u128),
			Balance::from(1 * UNIT)
		);
		assert_eq!(
			get!(pallet_parachain_staking, MinDelegatorStk, u128),
			Balance::from(1 * UNIT)
		);

		// crowdloan min reward
		assert_eq!(
			get!(pallet_crowdloan_rewards, MinimumReward, u128),
			Balance::from(0u128)
		);

		// deposit for AuthorMapping
		assert_eq!(
			get!(pallet_author_mapping, DepositAmount, u128),
			Balance::from(100 * UNIT)
		);

		// proxy deposits
		assert_eq!(
			get!(pallet_proxy, ProxyDepositBase, u128),
			Balance::from(1 * UNIT + 800 * MICROUNIT)
		);
		assert_eq!(
			get!(pallet_proxy, ProxyDepositFactor, u128),
			Balance::from(2100 * MICROUNIT)
		);
		assert_eq!(
			get!(pallet_proxy, AnnouncementDepositBase, u128),
			Balance::from(1 * UNIT + 800 * MICROUNIT)
		);
		assert_eq!(
			get!(pallet_proxy, AnnouncementDepositFactor, u128),
			Balance::from(5600 * MICROUNIT)
		);
	}

	#[test]
	// Required migration is
	// pallet_parachain_staking::migrations::IncreaseMaxTopDelegationsPerCandidate
	// Purpose of this test is to remind of required migration if constant is ever changed
	fn updating_maximum_delegators_per_candidate_requires_configuring_required_migration() {
		assert_eq!(
			get!(pallet_parachain_staking, MaxTopDelegationsPerCandidate, u32),
			300
		);
		assert_eq!(
			get!(
				pallet_parachain_staking,
				MaxBottomDelegationsPerCandidate,
				u32
			),
			50
		);
	}
}<|MERGE_RESOLUTION|>--- conflicted
+++ resolved
@@ -1235,21 +1235,6 @@
 // }
 // ```
 moonbeam_runtime_common::impl_runtime_apis_plus_common! {
-<<<<<<< HEAD
-	impl session_keys_primitives::VrfApi<Block> for Runtime {
-		fn get_last_vrf_output() -> Option<<Block as BlockT>::Hash> {
-			pallet_randomness::Pallet::<Self>::local_vrf_output()
-		}
-		fn vrf_key_lookup(
-			nimbus_id: nimbus_primitives::NimbusId
-		) -> Option<session_keys_primitives::VrfId> {
-			use session_keys_primitives::KeysLookup;
-			AuthorMapping::lookup_keys(&nimbus_id)
-		}
-	}
-
-=======
->>>>>>> ec177eee
 	impl sp_transaction_pool::runtime_api::TaggedTransactionQueue<Block> for Runtime {
 		fn validate_transaction(
 			source: TransactionSource,
