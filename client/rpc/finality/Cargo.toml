[package]
name = "moonbeam-finality-rpc"
authors = [ "PureStake" ]
description = "An experimental RPC to check for block and transaction finality in the moonbeam parachain"
edition = "2021"
homepage = "https://moonbeam.network"
license = "GPL-3.0-only"
repository = "https://github.com/PureStake/moonbeam/"
version = "0.1.0"

[dependencies]
futures = { version = "0.3", features = [ "compat" ] }
jsonrpc-core = "18.0.0"
jsonrpc-derive = "18.0.0"
parity-scale-codec = "3.0.0"
tokio = { version = "1.12.0", features = [ "sync", "time" ] }

<<<<<<< HEAD
fc-db = { git = "https://github.com/purestake/frontier", branch = "jeremy-precompile-handle" }
fc-rpc = { git = "https://github.com/purestake/frontier", branch = "jeremy-precompile-handle" }
sp-api = { git = "https://github.com/purestake/substrate", branch = "moonbeam-polkadot-v0.9.18" }
sp-blockchain = { git = "https://github.com/purestake/substrate", branch = "moonbeam-polkadot-v0.9.18" }
sp-core = { git = "https://github.com/purestake/substrate", branch = "moonbeam-polkadot-v0.9.18" }
sp-runtime = { git = "https://github.com/purestake/substrate", branch = "moonbeam-polkadot-v0.9.18" }
=======
fc-db = { git = "https://github.com/purestake/frontier", branch = "moonbeam-polkadot-v0.9.19" }
fc-rpc = { git = "https://github.com/purestake/frontier", branch = "moonbeam-polkadot-v0.9.19" }
sp-api = { git = "https://github.com/purestake/substrate", branch = "moonbeam-polkadot-v0.9.19" }
sp-blockchain = { git = "https://github.com/purestake/substrate", branch = "moonbeam-polkadot-v0.9.19" }
sp-core = { git = "https://github.com/purestake/substrate", branch = "moonbeam-polkadot-v0.9.19" }
sp-runtime = { git = "https://github.com/purestake/substrate", branch = "moonbeam-polkadot-v0.9.19" }
>>>>>>> b0a04975
<|MERGE_RESOLUTION|>--- conflicted
+++ resolved
@@ -15,18 +15,9 @@
 parity-scale-codec = "3.0.0"
 tokio = { version = "1.12.0", features = [ "sync", "time" ] }
 
-<<<<<<< HEAD
-fc-db = { git = "https://github.com/purestake/frontier", branch = "jeremy-precompile-handle" }
-fc-rpc = { git = "https://github.com/purestake/frontier", branch = "jeremy-precompile-handle" }
-sp-api = { git = "https://github.com/purestake/substrate", branch = "moonbeam-polkadot-v0.9.18" }
-sp-blockchain = { git = "https://github.com/purestake/substrate", branch = "moonbeam-polkadot-v0.9.18" }
-sp-core = { git = "https://github.com/purestake/substrate", branch = "moonbeam-polkadot-v0.9.18" }
-sp-runtime = { git = "https://github.com/purestake/substrate", branch = "moonbeam-polkadot-v0.9.18" }
-=======
-fc-db = { git = "https://github.com/purestake/frontier", branch = "moonbeam-polkadot-v0.9.19" }
-fc-rpc = { git = "https://github.com/purestake/frontier", branch = "moonbeam-polkadot-v0.9.19" }
+fc-db = { git = "https://github.com/purestake/frontier", branch = "jeremy-precompile-handle-0.9.19" }
+fc-rpc = { git = "https://github.com/purestake/frontier", branch = "jeremy-precompile-handle-0.9.19" }
 sp-api = { git = "https://github.com/purestake/substrate", branch = "moonbeam-polkadot-v0.9.19" }
 sp-blockchain = { git = "https://github.com/purestake/substrate", branch = "moonbeam-polkadot-v0.9.19" }
 sp-core = { git = "https://github.com/purestake/substrate", branch = "moonbeam-polkadot-v0.9.19" }
-sp-runtime = { git = "https://github.com/purestake/substrate", branch = "moonbeam-polkadot-v0.9.19" }
->>>>>>> b0a04975
+sp-runtime = { git = "https://github.com/purestake/substrate", branch = "moonbeam-polkadot-v0.9.19" }