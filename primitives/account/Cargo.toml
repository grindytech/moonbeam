[package]
authors = ['PureStake']
edition = '2018'
homepage = 'https://moonbeam.network'
license = 'GPL-3.0-only'
name = 'account'
repository = 'https://github.com/PureStake/moonbeam/'
version = '0.1.1'

[package.metadata.docs.rs]
targets = ["x86_64-unknown-linux-gnu"]

[dependencies]
serde = { version = "1.0.101", default-features = false, optional = true, features = ["derive"] }
parity-scale-codec = { version = "2.0.0", default-features = false, features = ["derive"] }
log = "0.4"
hex = { version = "0.4", default-features = false }
sha3 = { version = "0.9", default-features = false }

blake2-rfc = { version = "0.2.18", default-features = false, optional = true }
sp-runtime-interface = { git = "https://github.com/paritytech/substrate", default-features = false, branch = "polkadot-v0.9.8" }

sp-core = { git = "https://github.com/paritytech/substrate", default-features = false, branch = "polkadot-v0.9.8" }
sp-io = { git = "https://github.com/paritytech/substrate", default-features = false, branch = "polkadot-v0.9.8" }
sp-runtime = { git = "https://github.com/paritytech/substrate", default-features = false, branch = "polkadot-v0.9.8" }
sp-std = { git = "https://github.com/paritytech/substrate", default-features = false, branch = "polkadot-v0.9.8" }
<<<<<<< HEAD
pallet-evm = { git = "https://github.com/purestake/frontier", default-features = false, branch = "moonbeam-polkadot-v0.9.8" }
libsecp256k1 = { version = "0.6", default-features = false, features = ["hmac"] }
=======
pallet-evm = { git = "https://github.com/purestake/frontier", default-features = false, branch = "moonbeam-polkadot-pre" }
libsecp256k1 = { version = "0.3.2", default-features = false, features = ["hmac"] }
>>>>>>> ac7b649e

[dev-dependencies]
hex = "0.4.3"

[features]
default = ["std"]
std = [
	"parity-scale-codec/std",
	"serde/std",
	"hex/std",
	"sha3/std",
	"sp-core/std",
	"sp-io/std",
	"sp-runtime/std",
	"sp-std/std",
	"full_crypto",
	"pallet-evm/std",
	"libsecp256k1/std",
]

full_crypto = [
	"blake2-rfc",
	"sp-runtime-interface/disable_target_static_assertions",
]<|MERGE_RESOLUTION|>--- conflicted
+++ resolved
@@ -24,13 +24,8 @@
 sp-io = { git = "https://github.com/paritytech/substrate", default-features = false, branch = "polkadot-v0.9.8" }
 sp-runtime = { git = "https://github.com/paritytech/substrate", default-features = false, branch = "polkadot-v0.9.8" }
 sp-std = { git = "https://github.com/paritytech/substrate", default-features = false, branch = "polkadot-v0.9.8" }
-<<<<<<< HEAD
-pallet-evm = { git = "https://github.com/purestake/frontier", default-features = false, branch = "moonbeam-polkadot-v0.9.8" }
+pallet-evm = { git = "https://github.com/purestake/frontier", default-features = false, branch = "moonbeam-polkadot-pre" }
 libsecp256k1 = { version = "0.6", default-features = false, features = ["hmac"] }
-=======
-pallet-evm = { git = "https://github.com/purestake/frontier", default-features = false, branch = "moonbeam-polkadot-pre" }
-libsecp256k1 = { version = "0.3.2", default-features = false, features = ["hmac"] }
->>>>>>> ac7b649e
 
 [dev-dependencies]
 hex = "0.4.3"
