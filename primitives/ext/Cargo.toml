[package]
name = "moonbeam-primitives-ext"
authors = [ "PureStake" ]
edition = "2018"
homepage = "https://moonbeam.network"
license = "GPL-3.0-only"
repository = "https://github.com/PureStake/moonbeam/"
version = "0.1.0"

[dependencies]
ethereum-types = { version = "0.12.0", default-features = false }

# Moonbeam
evm-tracing-events = { path = "../rpc/evm-tracing-events", default-features = false }
<<<<<<< HEAD
sp-runtime-interface = { git = "https://github.com/purestake/substrate.git", branch = "moonbeam-polkadot-v0.9.13", default-features = false }
sp-externalities = { git = "https://github.com/purestake/substrate.git", branch = "moonbeam-polkadot-v0.9.13", default-features = false }
sp-std = { git = "https://github.com/purestake/substrate.git", branch = "moonbeam-polkadot-v0.9.13", default-features = false }
=======

# Substrate
codec = { package = "parity-scale-codec", version = "2.2", default-features = false }
sp-externalities = { git = "https://github.com/purestake/substrate", branch = "moonbeam-polkadot-v0.9.12", default-features = false }
sp-runtime-interface = { git = "https://github.com/purestake/substrate", branch = "moonbeam-polkadot-v0.9.12", default-features = false }
sp-std = { git = "https://github.com/purestake/substrate", branch = "moonbeam-polkadot-v0.9.12", default-features = false }
>>>>>>> dfe363ba

[features]
default = [ "std" ]
std = [
	"codec/std",
	"ethereum-types/std",
	"evm-tracing-events/std",
	"sp-externalities/std",
	"sp-runtime-interface/std",
	"sp-std/std",
]<|MERGE_RESOLUTION|>--- conflicted
+++ resolved
@@ -12,18 +12,12 @@
 
 # Moonbeam
 evm-tracing-events = { path = "../rpc/evm-tracing-events", default-features = false }
-<<<<<<< HEAD
-sp-runtime-interface = { git = "https://github.com/purestake/substrate.git", branch = "moonbeam-polkadot-v0.9.13", default-features = false }
-sp-externalities = { git = "https://github.com/purestake/substrate.git", branch = "moonbeam-polkadot-v0.9.13", default-features = false }
-sp-std = { git = "https://github.com/purestake/substrate.git", branch = "moonbeam-polkadot-v0.9.13", default-features = false }
-=======
 
 # Substrate
 codec = { package = "parity-scale-codec", version = "2.2", default-features = false }
-sp-externalities = { git = "https://github.com/purestake/substrate", branch = "moonbeam-polkadot-v0.9.12", default-features = false }
-sp-runtime-interface = { git = "https://github.com/purestake/substrate", branch = "moonbeam-polkadot-v0.9.12", default-features = false }
-sp-std = { git = "https://github.com/purestake/substrate", branch = "moonbeam-polkadot-v0.9.12", default-features = false }
->>>>>>> dfe363ba
+sp-externalities = { git = "https://github.com/purestake/substrate", branch = "moonbeam-polkadot-v0.9.13", default-features = false }
+sp-runtime-interface = { git = "https://github.com/purestake/substrate", branch = "moonbeam-polkadot-v0.9.13", default-features = false }
+sp-std = { git = "https://github.com/purestake/substrate", branch = "moonbeam-polkadot-v0.9.13", default-features = false }
 
 [features]
 default = [ "std" ]
