import "@moonbeam-network/api-augment";

import { expect } from "chai";

import {
  alith,
  ALITH_SESSION_ADDRESS,
  baltathar,
  BALTATHAR_SESSION_ADDRESS,
  CHARLETH_SESSION_ADDRESS,
  generateKeyringPair,
} from "../../util/accounts";
import { DEFAULT_GENESIS_BALANCE, DEFAULT_GENESIS_MAPPING, GLMR } from "../../util/constants";
import { describeDevMoonbeam, DevTestContext } from "../../util/setup-dev-tests";

async function getMappingInfo(
  context: DevTestContext,
  authorId: string
): Promise<{ account: string; deposit: BigInt }> {
  const mapping = await context.polkadotApi.query.authorMapping.mappingWithDeposit(authorId);
  if (mapping.isSome) {
    return {
      account: mapping.unwrap().account.toString(),
      deposit: mapping.unwrap().deposit.toBigInt(),
    };
  }
  return null;
}

describeDevMoonbeam("Author Mapping - simple association", (context) => {
  it("should match genesis state", async function () {
    expect((await getMappingInfo(context, ALITH_SESSION_ADDRESS)).account).to.eq(alith.address);
    expect((await getMappingInfo(context, ALITH_SESSION_ADDRESS)).deposit).to.eq(
      DEFAULT_GENESIS_MAPPING
    );
    expect(await getMappingInfo(context, BALTATHAR_SESSION_ADDRESS)).to.eq(null);
    expect(
      (await context.polkadotApi.query.system.account(alith.address)).data.free.toBigInt()
    ).to.eq(DEFAULT_GENESIS_BALANCE - DEFAULT_GENESIS_MAPPING);
    expect(
      (await context.polkadotApi.query.system.account(alith.address)).data.reserved.toBigInt()
    ).to.eq(DEFAULT_GENESIS_MAPPING);
  });

  it("should succeed in adding an association", async function () {
    const {
      result: { events },
    } = await context.createBlock(
      context.polkadotApi.tx.authorMapping.addAssociation(BALTATHAR_SESSION_ADDRESS)
    );
    // check events
    expect(events.length === 8);
    expect(context.polkadotApi.events.balances.Reserved.is(events[1].event)).to.be.true;
    expect(context.polkadotApi.events.authorMapping.KeysRegistered.is(events[2].event)).to.be.true;
    expect(context.polkadotApi.events.system.NewAccount.is(events[4].event)).to.be.true;
    expect(context.polkadotApi.events.balances.Endowed.is(events[5].event)).to.be.true;
    expect(context.polkadotApi.events.treasury.Deposit.is(events[6].event)).to.be.true;
    expect(context.polkadotApi.events.system.ExtrinsicSuccess.is(events[8].event)).to.be.true;

    // check association
    expect((await getMappingInfo(context, BALTATHAR_SESSION_ADDRESS)).account).to.eq(alith.address);
    expect(
      (await context.polkadotApi.query.system.account(alith.address)).data.free.toBigInt() / GLMR
    ).to.eq((DEFAULT_GENESIS_BALANCE - 2n * DEFAULT_GENESIS_MAPPING) / GLMR);
    expect(
      (await context.polkadotApi.query.system.account(alith.address)).data.reserved.toBigInt()
    ).to.eq(2n * DEFAULT_GENESIS_MAPPING);
  });
});

describeDevMoonbeam("Author Mapping - Fail to reassociate alice", (context) => {
  it("should fail in adding an association for a second time", async function () {
    const {
      result: { events },
    } = await context.createBlock(
      context.polkadotApi.tx.authorMapping
        .addAssociation(ALITH_SESSION_ADDRESS)
        .signAsync(baltathar)
    );

    // should check events for failure
    expect(events.length === 6);
    expect(context.polkadotApi.events.system.NewAccount.is(events[2].event)).to.be.true;
    expect(context.polkadotApi.events.balances.Endowed.is(events[3].event)).to.be.true;
    expect(context.polkadotApi.events.treasury.Deposit.is(events[4].event)).to.be.true;
    expect(context.polkadotApi.events.system.ExtrinsicFailed.is(events[6].event)).to.be.true;

    //check state
    expect(
      (await context.polkadotApi.query.system.account(baltathar.address)).data.free.toBigInt()
<<<<<<< HEAD
    ).to.eq(1208925819582767722705800n);
=======
    ).to.eq(1208925819590952822705800n);
>>>>>>> 8b9a7a8a
    expect(
      (await context.polkadotApi.query.system.account(baltathar.address)).data.reserved.toBigInt()
    ).to.eq(0n);
    expect((await getMappingInfo(context, ALITH_SESSION_ADDRESS)).account).to.eq(alith.address);
  });

  it("should fail to take someone else association", async function () {
    await context.createBlock(
      context.polkadotApi.tx.authorMapping
        .addAssociation(CHARLETH_SESSION_ADDRESS)
        .signAsync(baltathar)
    );
    const {
      result: { error },
    } = await context.createBlock(
      context.polkadotApi.tx.authorMapping
        .updateAssociation(CHARLETH_SESSION_ADDRESS, ALITH_SESSION_ADDRESS)
        .signAsync(baltathar)
    );

    expect(error.name).to.equal("AlreadyAssociated");

    //check state
    expect((await getMappingInfo(context, ALITH_SESSION_ADDRESS)).account).to.eq(alith.address);
  });
});

describeDevMoonbeam("Author Mapping - Fail without deposit", (context) => {
  before("setup association", async function () {
    const rando = generateKeyringPair();
    expect(
      (await context.polkadotApi.query.system.account(rando.address)).data.free.toBigInt()
    ).to.eq(0n);
    try {
      await context.polkadotApi.tx.authorMapping
        .addAssociation(BALTATHAR_SESSION_ADDRESS)
        .signAndSend(rando);
    } catch (e) {
      expect(e.message.toString()).to.eq(
        "1010: Invalid Transaction: Inability to pay some fees , e.g. account balance too low"
      );
    }
    await context.createBlock();
  });

  it("should not add the association", async function () {
    expect(await getMappingInfo(context, BALTATHAR_SESSION_ADDRESS)).to.eq(null);
  });

  // TODO: Fix this test as there is no failed extrinsic in the block
  it.skip("should check events for failure", async function () {
    const signedBlock = await context.polkadotApi.rpc.chain.getBlock();
    const allRecords = await context.polkadotApi.query.system.events.at(
      signedBlock.block.header.hash
    );

    // map between the extrinsics and events
    signedBlock.block.extrinsics.forEach(({ method: { method, section } }, index) => {
      // filter the specific events based on the phase and then the
      // index of our extrinsic in the block
      const events = allRecords.filter(
        ({ phase }) => phase.isApplyExtrinsic && phase.asApplyExtrinsic.eq(index)
      );

      switch (index) {
        // First 3 events:
        // timestamp.set:: system.ExtrinsicSuccess
        // parachainUpgrade.setValidationData:: system.ExtrinsicSuccess
        // authorInherent.setAuthor:: system.ExtrinsicSuccess
        case 0:
        case 1:
        case 2:
          expect(
            events.length === 1 &&
              context.polkadotApi.events.system.ExtrinsicSuccess.is(events[0].event)
          ).to.be.true;
          break;
        // Fourth extrinsic
        case 3:
          expect(section === "authorMapping" && method === "addAssociation").to.be.true;
          expect(events.length === 6);
          expect(context.polkadotApi.events.system.NewAccount.is(events[2].event)).to.be.true;
          expect(context.polkadotApi.events.balances.Endowed.is(events[3].event)).to.be.true;
          expect(context.polkadotApi.events.treasury.Deposit.is(events[4].event)).to.be.true;
          expect(context.polkadotApi.events.system.ExtrinsicFailed.is(events[5].event)).to.be.true;
          break;
        default:
          throw new Error(`Unexpected extrinsic`);
      }
    });
    expect(signedBlock.block.extrinsics).to.be.lengthOf(4);
  });
});

describeDevMoonbeam("Author Mapping - double registration", (context) => {
  it("should succeed in adding an association for bob", async function () {
    // How much fee does it consume the extrinsic
    const fee = (
      await context.polkadotApi.tx.authorMapping
        .addAssociation(BALTATHAR_SESSION_ADDRESS)
        .paymentInfo(alith)
    ).partialFee.toBigInt();

    await context.createBlock(
      context.polkadotApi.tx.authorMapping.addAssociation(BALTATHAR_SESSION_ADDRESS)
    );
    expect((await getMappingInfo(context, BALTATHAR_SESSION_ADDRESS)).account).to.eq(alith.address);
    const expectedReservecBalance = 2n * DEFAULT_GENESIS_MAPPING;
    expect(
      (await context.polkadotApi.query.system.account(alith.address)).data.free.toBigInt()
    ).to.eq(DEFAULT_GENESIS_BALANCE - expectedReservecBalance - fee);
    expect(
      (await context.polkadotApi.query.system.account(alith.address)).data.reserved.toBigInt()
    ).to.eq(expectedReservecBalance);
  });

  it("should associate with charlie, although already associated with bob", async function () {
    // Grab free balance before this test
    let genesisAccountBalanceBefore = (
      await context.polkadotApi.query.system.account(alith.address)
    ).data.free.toBigInt();
    const fee = (
      await context.polkadotApi.tx.authorMapping
        .addAssociation(CHARLETH_SESSION_ADDRESS)
        .paymentInfo(alith)
    ).partialFee.toBigInt();
    await context.createBlock(
      context.polkadotApi.tx.authorMapping.addAssociation(CHARLETH_SESSION_ADDRESS)
    );
    //check that both are registered
    expect((await getMappingInfo(context, CHARLETH_SESSION_ADDRESS)).account).to.eq(alith.address);
    expect((await getMappingInfo(context, BALTATHAR_SESSION_ADDRESS)).account).to.eq(alith.address);
    const expectedReservecBalance = 3n * DEFAULT_GENESIS_MAPPING;
    expect(
      (await context.polkadotApi.query.system.account(alith.address)).data.free.toBigInt()
    ).to.eq(genesisAccountBalanceBefore - DEFAULT_GENESIS_MAPPING - fee);
    expect(
      (await context.polkadotApi.query.system.account(alith.address)).data.reserved.toBigInt()
    ).to.eq(expectedReservecBalance);
  });
});

describeDevMoonbeam("Author Mapping - registered author can clear (de register)", (context) => {
  it("should succeed in clearing an association", async function () {
    await context.createBlock(
      context.polkadotApi.tx.authorMapping
        .addAssociation(BALTATHAR_SESSION_ADDRESS)
        .signAsync(alith)
    );
    expect((await getMappingInfo(context, BALTATHAR_SESSION_ADDRESS)).account).to.eq(alith.address);

    const {
      result: { events },
    } = await context.createBlock(
      context.polkadotApi.tx.authorMapping.clearAssociation(BALTATHAR_SESSION_ADDRESS)
    );
    //check events
    expect(events.length === 6);
    expect(context.polkadotApi.events.balances.Unreserved.is(events[1].event)).to.be.true;
    expect(context.polkadotApi.events.authorMapping.KeysRemoved.is(events[2].event)).to.be.true;
    expect(context.polkadotApi.events.treasury.Deposit.is(events[4].event)).to.be.true;
    expect(context.polkadotApi.events.system.ExtrinsicSuccess.is(events[6].event)).to.be.true;

    // check mapping
    expect(await getMappingInfo(context, BALTATHAR_SESSION_ADDRESS)).to.eq(null);
  });
});

describeDevMoonbeam("Author Mapping - unregistered author cannot clear association", (context) => {
  it("should not succeed in clearing an association for an unregistered author", async function () {
    expect(await getMappingInfo(context, BALTATHAR_SESSION_ADDRESS)).to.eq(null);

    const {
      result: { events },
    } = await context.createBlock(
      context.polkadotApi.tx.authorMapping.clearAssociation(BALTATHAR_SESSION_ADDRESS)
    );
    expect(events.length === 6);
    expect(context.polkadotApi.events.system.NewAccount.is(events[2].event)).to.be.true;
    expect(context.polkadotApi.events.balances.Endowed.is(events[3].event)).to.be.true;
    expect(context.polkadotApi.events.treasury.Deposit.is(events[4].event)).to.be.true;
    expect(context.polkadotApi.events.system.ExtrinsicFailed.is(events[6].event)).to.be.true;
  });
});

describeDevMoonbeam("Author Mapping - non author clearing", (context) => {
  it("should not succeed in clearing an association for a non-author", async function () {
    await context.createBlock(
      context.polkadotApi.tx.authorMapping.addAssociation(BALTATHAR_SESSION_ADDRESS)
    );
    expect((await getMappingInfo(context, BALTATHAR_SESSION_ADDRESS)).account).to.eq(alith.address);

    const {
      result: { events },
    } = await context.createBlock(
      context.polkadotApi.tx.authorMapping
        .clearAssociation(BALTATHAR_SESSION_ADDRESS)
        .signAsync(baltathar)
    );

    expect(events.length === 4);
    expect(context.polkadotApi.events.treasury.Deposit.is(events[2].event)).to.be.true;
    expect(context.polkadotApi.events.system.ExtrinsicFailed.is(events[4].event)).to.be.true;
  });
});

describeDevMoonbeam("Author Mapping - registered can rotate", (context) => {
  it("should succeed in rotating account ids for an author", async function () {
    await context.createBlock(
      context.polkadotApi.tx.authorMapping.addAssociation(BALTATHAR_SESSION_ADDRESS)
    );
    expect((await getMappingInfo(context, BALTATHAR_SESSION_ADDRESS)).account).to.eq(alith.address);

    await context.createBlock(
      context.polkadotApi.tx.authorMapping.updateAssociation(
        BALTATHAR_SESSION_ADDRESS,
        CHARLETH_SESSION_ADDRESS
      )
    );
    expect(await getMappingInfo(context, BALTATHAR_SESSION_ADDRESS)).to.eq(null);
    expect((await getMappingInfo(context, CHARLETH_SESSION_ADDRESS)).account).to.eq(alith.address);

    await context.createBlock();
  });
});

describeDevMoonbeam("Author Mapping - unregistered cannot rotate", (context) => {
  it("should fail rotating account ids if not registered", async function () {
    await context.createBlock(
      context.polkadotApi.tx.authorMapping.updateAssociation(
        BALTATHAR_SESSION_ADDRESS,
        CHARLETH_SESSION_ADDRESS
      )
    );
    expect(await getMappingInfo(context, BALTATHAR_SESSION_ADDRESS)).to.eq(null);
    expect(await getMappingInfo(context, CHARLETH_SESSION_ADDRESS)).to.eq(null);

    await context.createBlock();
  });
});

describeDevMoonbeam("Author Mapping - non-author cannot rotate", (context) => {
  it("should fail rotating account ids if not an author", async function () {
    await context.createBlock(
      context.polkadotApi.tx.authorMapping.addAssociation(BALTATHAR_SESSION_ADDRESS)
    );
    expect((await getMappingInfo(context, BALTATHAR_SESSION_ADDRESS)).account).to.eq(alith.address);

    await context.createBlock(
      context.polkadotApi.tx.authorMapping
        .updateAssociation(BALTATHAR_SESSION_ADDRESS, CHARLETH_SESSION_ADDRESS)
        .signAsync(baltathar)
    );
    expect((await getMappingInfo(context, BALTATHAR_SESSION_ADDRESS)).account).to.eq(alith.address);
    expect(await getMappingInfo(context, CHARLETH_SESSION_ADDRESS)).to.eq(null);

    await context.createBlock();
  });
});<|MERGE_RESOLUTION|>--- conflicted
+++ resolved
@@ -88,11 +88,7 @@
     //check state
     expect(
       (await context.polkadotApi.query.system.account(baltathar.address)).data.free.toBigInt()
-<<<<<<< HEAD
     ).to.eq(1208925819582767722705800n);
-=======
-    ).to.eq(1208925819590952822705800n);
->>>>>>> 8b9a7a8a
     expect(
       (await context.polkadotApi.query.system.account(baltathar.address)).data.reserved.toBigInt()
     ).to.eq(0n);
