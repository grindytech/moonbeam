--- conflicted
+++ resolved
@@ -11,16 +11,7 @@
 import { customWeb3Request } from "../../util/providers";
 import { describeDevMoonbeam, DevTestContext } from "../../util/setup-dev-tests";
 
-<<<<<<< HEAD
-import { ParaId, XcmpMessageFormat } from "@polkadot/types/interfaces";
-import { PARA_1001_SOURCE_LOCATION, PARA_2000_SOURCE_LOCATION } from "../../util/assets";
-import { alith, baltathar, generateKeyingPair } from "../../util/accounts";
-import { MultiLocation } from "@polkadot/types/interfaces";
-import { GLMR } from "../../util/constants";
-import { Context } from "mocha";
-=======
 import type { XcmVersionedXcm } from "@polkadot/types/lookup";
->>>>>>> 24459a96
 
 const FOREIGN_TOKEN = 1_000_000_000_000n;
 
@@ -1299,11 +1290,7 @@
     const allones = "0x0101010101010101010101010101010101010101";
     sendingAddress = allones;
     random = generateKeyingPair();
-<<<<<<< HEAD
-    const derivedMultiLocation: MultiLocation = context.polkadotApi.createType(
-=======
     const derivedMultiLocation = context.polkadotApi.createType(
->>>>>>> 24459a96
       "MultiLocation",
       JSON.parse(
         `{\
@@ -1331,14 +1318,8 @@
 
     DescendOriginAddress = u8aToHex(context.polkadotApi.registry.hash(toHash).slice(0, 20));
 
-<<<<<<< HEAD
-    transferredBalance = 1n * GLMR;
-
-    // We first fund parachain 2000 sovreign account
-=======
     transferredBalance = 1000000000000000000n;
 
->>>>>>> 24459a96
     await context.createBlock(
       context.polkadotApi.tx.balances.transfer(DescendOriginAddress, transferredBalance)
     );
@@ -1422,10 +1403,6 @@
       "XcmpMessageFormat",
       "ConcatenatedVersionedXcm"
     ) as any;
-<<<<<<< HEAD
-=======
-
->>>>>>> 24459a96
     const receivedMessage: XcmVersionedXcm = context.polkadotApi.createType(
       "XcmVersionedXcm",
       xcmMessage
@@ -1446,8 +1423,6 @@
 
     expect(testAccountBalance).to.eq(transferredBalance / 10n);
   });
-<<<<<<< HEAD
-=======
 });
 describeDevMoonbeam("Mock XCMP - test XCMP execution", (context) => {
   it("Should test that XCMP is executed randomized and until exhausted", async function () {
@@ -1959,5 +1934,4 @@
     const balance = await context.polkadotApi.query.system.account(sovereignAddress);
     expect(balance.data.free.toBigInt()).to.eq(100n);
   });
->>>>>>> 24459a96
 });