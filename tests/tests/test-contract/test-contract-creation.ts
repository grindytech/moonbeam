import { expect } from "chai";
<<<<<<< HEAD
import { describeDevMoonbeam, describeDevMoonbeamAllEthTxTypes } from "../../util/setup-dev-tests";
=======
import { verifyLatestBlockFees } from "../../util/block";
import { describeDevMoonbeam } from "../../util/setup-dev-tests";
>>>>>>> e34c399e
import { createContract } from "../../util/transactions";

describeDevMoonbeamAllEthTxTypes("Contract creation", (context) => {
  it("should return the transaction hash", async () => {
    const { rawTx } = await createContract(context, "TestContract");
    const { txResults } = await context.createBlock({ transactions: [rawTx] });

    expect(
      txResults[0].result,
      "0x286fc7f456a452abb22bc37974fe281164e53ce6381583c8febaa89c92f31c0b"
    );
  });
});

describeDevMoonbeamAllEthTxTypes("Contract creation", (context) => {
  it("should not contain contract at genesis", async function () {
    const { contract } = await createContract(context, "TestContract");
    expect(await context.web3.eth.getCode(contract.options.address)).to.deep.equal("0x");
  });

  it("should store the code on chain", async function () {
<<<<<<< HEAD
    const { contract, rawTx } = await createContract(context, "TestContract");
=======
    const { contract, rawTx } = await createContract(context.web3, "TestContract");
>>>>>>> e34c399e
    await context.createBlock({ transactions: [rawTx] });

    expect(await context.web3.eth.getCode(contract.options.address)).to.deep.equal(
      "0x608060405234801561001057600080fd5b506004361061002b5760003560e01c8063c6888fa114610030575b" +
        "600080fd5b61004a6004803603810190610045919061008b565b610060565b60405161005791906100c3565b" +
        "60405180910390f35b600060078261006f91906100de565b9050919050565b60008135905061008581610171" +
        "565b92915050565b60006020828403121561009d57600080fd5b60006100ab84828501610076565b91505092" +
        "915050565b6100bd81610138565b82525050565b60006020820190506100d860008301846100b4565b929150" +
        "50565b60006100e982610138565b91506100f483610138565b9250817fffffffffffffffffffffffffffffff" +
        "ffffffffffffffffffffffffffffffffff048311821515161561012d5761012c610142565b5b828202905092" +
        "915050565b6000819050919050565b7f4e487b71000000000000000000000000000000000000000000000000" +
        "00000000600052601160045260246000fd5b61017a81610138565b811461018557600080fd5b5056fea26469" +
        "70667358221220a82dff050f5e40b874671c1f40e579b5a8c361f5313d1a9d32437222ab6a384c64736f6c63" +
        "430008030033"
    );
  });
});

describeDevMoonbeam("Contract creation -block fees", (context) => {
  it("should check latest block fees", async function () {
    const { rawTx } = await createContract(context.web3, "TestContract");
    const {} = await context.createBlock({ transactions: [rawTx] });
    await verifyLatestBlockFees(context.polkadotApi, expect);
  });
});<|MERGE_RESOLUTION|>--- conflicted
+++ resolved
@@ -1,10 +1,6 @@
 import { expect } from "chai";
-<<<<<<< HEAD
+import { verifyLatestBlockFees } from "../../util/block";
 import { describeDevMoonbeam, describeDevMoonbeamAllEthTxTypes } from "../../util/setup-dev-tests";
-=======
-import { verifyLatestBlockFees } from "../../util/block";
-import { describeDevMoonbeam } from "../../util/setup-dev-tests";
->>>>>>> e34c399e
 import { createContract } from "../../util/transactions";
 
 describeDevMoonbeamAllEthTxTypes("Contract creation", (context) => {
@@ -26,11 +22,7 @@
   });
 
   it("should store the code on chain", async function () {
-<<<<<<< HEAD
     const { contract, rawTx } = await createContract(context, "TestContract");
-=======
-    const { contract, rawTx } = await createContract(context.web3, "TestContract");
->>>>>>> e34c399e
     await context.createBlock({ transactions: [rawTx] });
 
     expect(await context.web3.eth.getCode(contract.options.address)).to.deep.equal(
@@ -49,9 +41,9 @@
   });
 });
 
-describeDevMoonbeam("Contract creation -block fees", (context) => {
+describeDevMoonbeamAllEthTxTypes("Contract creation -block fees", (context) => {
   it("should check latest block fees", async function () {
-    const { rawTx } = await createContract(context.web3, "TestContract");
+    const { rawTx } = await createContract(context, "TestContract");
     const {} = await context.createBlock({ transactions: [rawTx] });
     await verifyLatestBlockFees(context.polkadotApi, expect);
   });
