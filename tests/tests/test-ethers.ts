import { createAndFinalizeBlock, describeWithMoonbeam } from "./util";
import { HttpProvider } from "web3-core";
import { expect } from "chai";
import { ethers } from "ethers";
<<<<<<< HEAD
import {
  TEST_CONTRACT_ABI_ETHERS,
  TEST_CONTRACT_BYTECODE,
  GENESIS_ACCOUNT_PRIVATE_KEY,
} from "./constants";
=======
import { getCompiled } from "./util/contracts";
>>>>>>> 5125d8b7

describeWithMoonbeam("Moonbeam RPC (Ethers.js)", `simple-specs.json`, (context) => {
  it("get network ids", async function () {
    expect((await context.ethers.getNetwork()).chainId).to.equal(1281);
    const providerTestnet = new ethers.providers.JsonRpcProvider(
      "https://rpc.testnet.moonbeam.network"
    );
    expect((await providerTestnet.getNetwork()).chainId).to.equal(1287);
  });

  it("deploy contract and interact with it", async function () {
    let signer = new ethers.Wallet(GENESIS_ACCOUNT_PRIVATE_KEY, context.ethers);

    // deploy contract
    const factory = new ethers.ContractFactory(
      (await getCompiled("TestContract")).contract.abi as ethers.ContractInterface,
      (await getCompiled("TestContract")).byteCode,
      signer
    );
    let contract = await new Promise<ethers.Contract>(async (resolve) => {
      const contract = factory.deploy();
      await createAndFinalizeBlock(context.polkadotApi);
      resolve(await contract);
    });
    expect(contract.address);

    // call method
    let res = await new Promise<string>(async (resolve) => {
      const re = contract.multiply(3);
      await createAndFinalizeBlock(context.polkadotApi);
      resolve(await re);
    });
    expect(res.toString()).to.equal("21");

    // Instantiate contract from address
    const contractFromAddress = new ethers.Contract(
      contract.address,
      (await getCompiled("TestContract")).contract.abi as ethers.ContractInterface,
      signer
    );
    expect((await contractFromAddress.multiply(3)).toString()).to.equal("21");
  });
});<|MERGE_RESOLUTION|>--- conflicted
+++ resolved
@@ -1,16 +1,8 @@
 import { createAndFinalizeBlock, describeWithMoonbeam } from "./util";
-import { HttpProvider } from "web3-core";
 import { expect } from "chai";
 import { ethers } from "ethers";
-<<<<<<< HEAD
-import {
-  TEST_CONTRACT_ABI_ETHERS,
-  TEST_CONTRACT_BYTECODE,
-  GENESIS_ACCOUNT_PRIVATE_KEY,
-} from "./constants";
-=======
+import { GENESIS_ACCOUNT_PRIVATE_KEY } from "./constants";
 import { getCompiled } from "./util/contracts";
->>>>>>> 5125d8b7
 
 describeWithMoonbeam("Moonbeam RPC (Ethers.js)", `simple-specs.json`, (context) => {
   it("get network ids", async function () {
