/**
 *  Script to launch 2 relay and 2 parachain nodes.
 *  It contains pre-registered versions to allow easy run using Docker.
 *
 *  ports can be given using --port-prefix xx (default 34) using the following rule:
 *  - relay 1 - p2p (p2p: XX000, rpcPort: XX001, wsPort: XX002)
 *  - relay 2 - p2p (p2p: XX010, rpcPort: XX011, wsPort: XX012)
 *  - para 1 - p2p (p2p: XX100, rpcPort: XX101, wsPort: XX102)
 *  - para 2 - p2p (p2p: XX110, rpcPort: XX111, wsPort: XX112)
 *
 */

import yargs from "yargs";
import * as fs from "fs";
import * as path from "path";
import * as child_process from "child_process";
import { killAll, run } from "polkadot-launch";

// Description of the network to launch
type NetworkConfig = {
  // From which docker to take the binary
  docker?: string;
  // To use instead of docker to run local binary
  binary?: string;
  // What chain to run
  chain: string;
};

// Description of the parachain network
type ParachainConfig = NetworkConfig & {
  // Which relay (name) config to use
  relay: string;
};

const parachains: { [name: string]: ParachainConfig } = {
  "moonriver-genesis": {
    relay: "kusama-9040",
    chain: "moonriver-local",
    docker: "purestake/moonbeam:moonriver-genesis",
  },
  "moonriver-genesis-fast": {
    relay: "rococo-9004",
    chain: "moonriver-local",
    docker: "purestake/moonbeam:sha-153c4c4a",
  },
  "moonbase-0.8.2": {
    relay: "rococo-9004",
    chain: "moonbase-local",
    docker: "purestake/moonbeam:v0.8.2",
  },
  "moonbase-0.8.1": {
    relay: "rococo-9004",
    chain: "moonbase-local",
    docker: "purestake/moonbeam:v0.8.1",
  },
  "moonbase-0.8.0": {
    relay: "rococo-9001",
    chain: "moonbase-local",
    docker: "purestake/moonbeam:v0.8.0",
  },
  "moonbase-0.9.2": {
    relay: "rococo-9004",
    chain: "moonbase-local",
    docker: "purestake/moonbeam:v0.9.2",
  },
  "moonbase-0.9.4": {
    relay: "rococo-9004",
    chain: "moonbase-local",
    docker: "purestake/moonbeam:v0.9.4",
  },
  "moonbase-0.9.6": {
    relay: "rococo-9004",
    chain: "moonbase-local",
    docker: "purestake/moonbeam:v0.9.6",
  },
  "moonbase-0.10.0": {
    relay: "rococo-9004",
    chain: "moonbase-local",
    docker: "purestake/moonbeam:v0.10.0",
  },
  "moonbase-0.11.3": {
    relay: "rococo-9004",
    chain: "moonbase-local",
    docker: "purestake/moonbeam:v0.11.3",
  },
  "moonbase-0.12.3": {
    relay: "rococo-9102",
    chain: "moonbase-local",
    docker: "purestake/moonbeam:v0.12.3",
  },
  "moonbase-0.13.2": {
    relay: "rococo-9100",
    chain: "moonbase-local",
    docker: "purestake/moonbeam:v0.13.2",
  },
  "moonbase-0.14.2": {
    relay: "rococo-9111",
    chain: "moonbase-local",
    docker: "purestake/moonbeam:v0.14.2",
  },
  "moonbase-0.15.1": {
    relay: "rococo-9111",
    chain: "moonbase-local",
    docker: "purestake/moonbeam:v0.15.1",
  },
  "moonbase-0.16.0": {
    relay: "rococo-9130",
    chain: "moonbase-local",
    docker: "purestake/moonbeam:v0.16.0",
  },
  "moonbase-0.17.0": {
    relay: "rococo-9130",
    chain: "moonbase-local",
    docker: "purestake/moonbeam:v0.17.0",
  },
  "moonbase-0.18.1": {
    relay: "rococo-9130",
    chain: "moonbase-local",
    docker: "purestake/moonbeam:v0.18.1",
  },
  "moonbase-0.19.2": {
    relay: "rococo-9130",
    chain: "moonbase-local",
    docker: "purestake/moonbeam:v0.19.2",
  },
  "moonbase-0.20.1": {
    relay: "rococo-9140",
    chain: "moonbase-local",
    docker: "purestake/moonbeam:v0.20.1",
  },
  "moonbase-0.21.0": {
    relay: "rococo-9140",
    chain: "moonbase-local",
    docker: "purestake/moonbeam:v0.21.0",
  },
  "moonbase-0.22.0": {
    relay: "rococo-9180",
    chain: "moonbase-local",
    docker: "purestake/moonbeam:v0.22.0",
  },
  "moonbase-0.23.0": {
    relay: "rococo-9180",
    chain: "moonbase-local",
    docker: "purestake/moonbeam:v0.23.0",
  },
  "moonbase-0.24.0": {
    relay: "rococo-9180",
    chain: "moonbase-local",
    docker: "purestake/moonbeam:v0.24.0",
  },
  local: {
    relay: "rococo-9180",
    chain: "moonbase-local",
    binary: "../target/release/moonbeam",
  },
};
const parachainNames = Object.keys(parachains);

const relays: { [name: string]: NetworkConfig } = {
  "kusama-9030": {
    docker: "purestake/moonbase-relay-testnet:sha-aa386760",
    chain: "kusama-local",
  },
  "kusama-9040": {
    docker: "purestake/moonbase-relay-testnet:sha-2f28561a",
    chain: "kusama-local",
  },
  "kusama-9030-fast": {
    docker: "purestake/moonbase-relay-testnet:sha-832cc0af",
    chain: "kusama-local",
  },
  "kusama-9040-fast": {
    docker: "purestake/moonbase-relay-testnet:sha-2239072e",
    chain: "kusama-local",
  },
  "rococo-9001": {
    docker: "purestake/moonbase-relay-testnet:sha-86a45114",
    chain: "rococo-local",
  },
  "rococo-9003": {
    docker: "purestake/moonbase-relay-testnet:sha-aa386760",
    chain: "rococo-local",
  },
  "rococo-9100": {
    docker: "purestake/moonbase-relay-testnet:v0.9.10",
    chain: "rococo-local",
  },
  "rococo-9102": {
    docker: "purestake/moonbase-relay-testnet:sha-43d9b899",
    chain: "rococo-local",
  },
  "rococo-9004": {
    docker: "purestake/moonbase-relay-testnet:sha-2f28561a",
    chain: "rococo-local",
  },
  "rococo-9111": {
    docker: "purestake/moonbase-relay-testnet:sha-7da182da",
    chain: "rococo-local",
  },
  "rococo-9130": {
    docker: "purestake/moonbase-relay-testnet:sha-45c0f1f3",
    chain: "rococo-local",
  },
  "rococo-9140": {
    docker: "purestake/moonbase-relay-testnet:sha-1a88d697",
    chain: "rococo-local",
  },
  "rococo-9180": {
    docker: "purestake/moonbase-relay-testnet:sha-f0dc95a6",
    chain: "rococo-local",
  },
  "westend-9030": {
    docker: "purestake/moonbase-relay-testnet:sha-aa386760",
    chain: "westend-local",
  },
  "westend-9040": {
    docker: "purestake/moonbase-relay-testnet:sha-2f28561a",
    chain: "westend-local",
  },
  local: {
    binary: "../../polkadot/target/release/polkadot",
    chain: "rococo-local",
  },
};
const relayNames = Object.keys(relays);

// We support 3 parachains for now
const validatorNames = ["Alice", "Bob", "Charlie", "Dave", "Eve", "Ferdie"];

const retrieveBinaryFromDocker = async (binaryPath: string, dockerImage: string) => {
  if (process.platform != "linux") {
    console.error(
      `docker binaries are only supported on linux. Use "local" config for compiled binaries`
    );
    process.exit(1);
  }
  const parachainPath = path.join(__dirname, binaryPath);
  if (!fs.existsSync(parachainPath)) {
    console.log(`     Missing ${binaryPath} locally, downloading it...`);
    child_process.execSync(`mkdir -p ${path.dirname(parachainPath)} && \
        docker create --name moonbeam-tmp ${dockerImage} && \
        docker cp moonbeam-tmp:/moonbeam/moonbeam ${parachainPath} && \
        docker rm moonbeam-tmp`);
    console.log(`${binaryPath} downloaded !`);
  }
};

async function start() {
  const argv = yargs(process.argv.slice(2))
    .usage("Usage: npm run launch [args]")
    .version("1.0.0")
    .options({
      parachain: {
        type: "string",
        choices: parachainNames,
        default: "local",
        describe: "which parachain configuration to run",
      },
      "parachain-chain": {
        type: "string",
        describe: "overrides parachain chain/runtime",
      },
      "parachain-runtime": {
        type: "string",
        describe: "<git-tag> to use for runtime specs",
        conflicts: ["parachain-chain"],
      },
      "parachain-id": { type: "number", default: 1000, describe: "overrides parachain-id" },
      relay: {
        type: "string",
        choices: relayNames,
        describe: "overrides relay configuration",
      },
      "relay-chain": {
        type: "string",
        choices: [
          "rococo",
          "westend",
          "kusama",
          "polkadot",
          "rococo-local",
          "westend-local",
          "kusama-local",
          "polkadot-local",
        ],
        describe: "overrides relay chain/runtime",
      },
      "port-prefix": {
        type: "number",
        default: 34,
        check: (port) => port >= 0 && port <= 64,
        describe: "provides port prefix for nodes",
      },
    })
    .help().argv;

  const portPrefix = argv["port-prefix"] || 34;
  const startingPort = portPrefix * 1000;
  let paras = [];
  let parasNames = [];
  let parachainsChains = [];
  let paraIds = [];

  // We start gathering all the information about the parachains
  if (Array.isArray(argv["parachain-id"])) {
    // We need two validators per parachain, so there is a maximum we can support
    if (argv["parachain-id"].length * 2 > validatorNames.length) {
      console.error(`Exceeded max number of paras: ${validatorNames.length / 2}`);
      return;
    }
    for (let i = 0; i < argv["parachain-id"].length; i++) {
      paraIds.push(argv["parachain-id"][i]);
    }
  }

  if (argv["parachain-runtime"]) {
    const sha = child_process.execSync(`git rev-list -1 ${argv["parachain-runtime"]}`);
    if (!sha) {
      console.error(`Invalid runtime tag ${argv["parachain-runtime"]}`);
      return;
    }
    const sha8 = sha.slice(0, 8);
    console.log(`Using runtime from sha: ${sha8}`);

    const parachainBinary = `build/sha-${sha8}/moonbeam`;
    const parachainPath = path.join(__dirname, parachainBinary);
    retrieveBinaryFromDocker(parachainBinary, `purestake/moonbeam:sha-${sha8}`);

    child_process.execSync(
      `${parachainBinary} build-spec --chain moonbase-local --raw > ` +
        `moonbase-${argv["parachain-runtime"]}-raw-spec.json`
    );
  }

  if (Array.isArray(argv.parachain)) {
    for (let i = 0; i < argv.parachain.length; i++) {
      if (i >= paraIds.length) {
        // If no paraId was provided for all of them, we just start assigning defaults
        // But if one of the defaults was assigned to a previous para, we error
        if (paraIds.includes(1000 + i)) {
          console.error(`Para id already included as default: ${1000 + i}`);
          return;
        } else {
          paraIds.push(1000 + i);
        }
      }
      const parachainName = argv.parachain[i].toString();
      parasNames.push(parachainName);
      paras.push(parachains[parachainName]);
      if (argv["parachain-runtime"]) {
        parachainsChains.push(`moonbase-${argv["parachain-runtime"]}-raw-spec.json`);
      }
      // If it is an array, push the position at which we are
      else if (Array.isArray(argv["parachain-chain"])) {
        parachainsChains.push(argv["parachain-chain"] || parachains[parachainName].chain);
      }
      // Else, push the value to the first parachain if it exists, else the default
      else {
        if (i == 0) {
          parachainsChains.push(argv["parachain-chain"] || parachains[parachainName].chain);
        } else {
          parachainsChains.push(parachains[parachainName].chain);
        }
      }
    }
  }
  // If it is not an array, we just simply push it
  else {
    paraIds.push(argv["parachain-id"] || 1000);
    const parachainName = argv.parachain.toString();
    parasNames.push(parachainName);
    paras.push(parachains[parachainName]);

    parachainsChains.push(
      argv["parachain-runtime"]
        ? `moonbase-${argv["parachain-runtime"]}-raw-spec.json`
        : argv["parachain-chain"] || parachains[parachainName].chain
    );
  }

  const relayName = argv.relay || paras[0].relay;

  if (!relayName || !relayNames.includes(relayName)) {
    console.error(`Invalid relay name: ${relayName}`);
    console.error(`Expected one of: ${relayNames.join(", ")}`);
    return;
  }

  const relay = relays[relayName];
  const relayChain = argv["relay-chain"] || relay.chain;

  console.log(
    `🚀 Relay:     ${relayName.padEnd(20)} - ${relay.docker || relay.binary} (${relayChain})`
  );

  let parachainBinaries = [];
  let parachainPaths = [];

  // We retrieve the binaries and paths for all parachains
  for (let i = 0; i < paras.length; i++) {
    if (paras[i].binary) {
      parachainBinaries.push(paras[i].binary);
      const parachainPath = path.join(__dirname, paras[i].binary);
      if (!fs.existsSync(parachainPath)) {
        console.log(`     Missing ${parachainPath}`);
        return;
      }
      parachainPaths.push(parachainPath);
    } else {
      const parachainBinary = `build/${parasNames[i]}/moonbeam`;
      const parachainPath = path.join(__dirname, parachainBinary);

      retrieveBinaryFromDocker(parachainBinary, paras[i].docker);
      parachainBinaries.push(parachainBinary);
      parachainPaths.push(parachainPath);
    }
    console.log(
      `🚀 Parachain: ${parasNames[i].padEnd(20)} - ${paras[i].docker || paras[i].binary} (${
        parachainsChains[i]
      })`
    );
  }

  let relayBinary;
  if (relay.binary) {
    relayBinary = relay.binary;
    const relayPath = path.join(__dirname, relay.binary);
    if (!fs.existsSync(relayPath)) {
      console.log(`     Missing ${relayPath}`);
      return;
    }
  } else {
    if (process.platform != "linux") {
      console.log(
        `docker binaries are only supported on linux. Use "local" config for compiled binaries`
      );
      return;
    }
    relayBinary = `build/${relayName}/polkadot`;
    const relayPath = path.join(__dirname, `build/${relayName}/polkadot`);
    if (!fs.existsSync(relayPath)) {
      console.log(`     Missing ${relayBinary} locally, downloading it...`);
      child_process.execSync(`mkdir -p ${path.dirname(relayPath)} && \
          docker create --name polkadot-tmp ${relay.docker} && \
          docker cp polkadot-tmp:/usr/local/bin/polkadot ${relayPath} && \
          docker rm polkadot-tmp`);
      console.log(`     ${relayBinary} downloaded !`);
    }
  }
  console.log("");

  let launchConfig = launchTemplate;
  launchConfig.relaychain.bin = relayBinary;
  launchConfig.relaychain.chain = relayChain;

  let relay_nodes = [];
  // We need to build the configuration for each of the paras
  for (let i = 0; i < parachainBinaries.length; i++) {
    let relayNodeConfig = JSON.parse(JSON.stringify(relayNodeTemplate));
    let parachainConfig = JSON.parse(JSON.stringify(parachainTemplate));
    // HRMP is not configurable in Kusama and Westend thorugh genesis. We should detect this here
    // Maybe there is a nicer way of doing this
    if (launchConfig.relaychain.chain.startsWith("rococo")) {
      // Create HRMP channels
      // HRMP channels are uni-directonal, we need to create both ways
      for (let j = 0; j < paraIds.length; j++) {
        let hrmpConfig = JSON.parse(JSON.stringify(hrmpTemplate));
        if (j != i) {
          hrmpConfig.sender = paraIds[i];
          hrmpConfig.recipient = paraIds[j];
          launchConfig.hrmpChannels.push(hrmpConfig);
        }
      }
    }

    parachainConfig.bin = parachainBinaries[i];
    parachainConfig.chain = parachainsChains[i];
    parachainConfig.id = paraIds[i];

    parachainConfig.nodes.forEach((node, index) => {
      node.port = startingPort + 100 + i * 100 + index * 10;
      node.rpcPort = startingPort + 101 + i * 100 + index * 10;
      node.wsPort = startingPort + 102 + i * 100 + index * 10;
    });

    launchConfig.parachains.push(parachainConfig);

    // Two relay nodes per para
    relayNodeConfig[0].name = validatorNames[i * 2];
    relayNodeConfig[0].port = startingPort + i * 20;
    relayNodeConfig[0].rpcPort = startingPort + i * 20 + 1;
    relayNodeConfig[0].wsPort = startingPort + i * 20 + 2;

    relayNodeConfig[1].name = validatorNames[i * 2 + 1];
    relayNodeConfig[1].port = startingPort + i * 20 + 10;
    relayNodeConfig[1].rpcPort = startingPort + i * 20 + 11;
    relayNodeConfig[1].wsPort = startingPort + i * 20 + 12;
    relay_nodes.push(relayNodeConfig[0]);
    relay_nodes.push(relayNodeConfig[1]);
  }

  launchConfig.relaychain.nodes = relay_nodes;

  const knownRelayChains = ["kusama", "westend", "rococo", "polkadot"]
    .map((network) => [`${network}`, `${network}-local`, `${network}-dev`])
    .flat();

  // In case the chain is a spec file
  if (!knownRelayChains.includes(launchConfig.relaychain.chain)) {
    delete launchConfig.relaychain.genesis;
  } else if (launchConfig.relaychain.chain.startsWith("rococo")) {
    // To support compatibility with rococo
    (launchConfig.relaychain.genesis.runtime as any).runtime_genesis_config = {
      ...launchConfig.relaychain.genesis.runtime,
    };
    for (let key of Object.keys(launchConfig.relaychain.genesis.runtime)) {
      if (key != "runtime_genesis_config") {
        delete launchConfig.relaychain.genesis.runtime[key];
      }
    }
  }

  // Kill all processes when exiting.
  process.on("exit", function () {
    killAll();
  });

  // Handle ctrl+c to trigger `exit`.
  process.on("SIGINT", function () {
    process.exit(2);
  });

  await run(__dirname, launchConfig);
}

const launchTemplate = {
  relaychain: {
    bin: "...",
    chain: "...",
    nodes: [],
    genesis: {
      runtime: {
        configuration: {
          config: {
            validation_upgrade_frequency: 1,
            validation_upgrade_delay: 30,
            validation_upgrade_cooldown: 30,
          },
        },
      },
    },
  },
  parachains: [],
  simpleParachains: [],
  hrmpChannels: [],
  types: {
    Address: "MultiAddress",
    LookupSource: "MultiAddress",
    RoundIndex: "u32",
  },
  finalization: true,
};

const relayNodeTemplate = [
  {
    name: "alice",
    flags: ["--log=info,parachain::pvf=trace"],
    port: 0,
    rpcPort: 1,
    wsPort: 2,
  },
  {
    name: "bob",
    flags: ["--log=info,parachain::pvf=trace"],
    port: 10,
    rpcPort: 11,
    wsPort: 12,
  },
];

const parachainTemplate = {
  bin: "...",
  id: 1000,
  balance: "1000000000000000000000",
  chain: "...",
  nodes: [
    {
      port: 100,
      rpcPort: 101,
      wsPort: 102,
      name: "alice",
      flags: [
        "--unsafe-rpc-external",
        "--unsafe-ws-external",
<<<<<<< HEAD
        "--rpc-methos=Unsafe",
=======
        "--rpc-methods=Unsafe",
>>>>>>> 056fb9d7
        "--rpc-cors=all",
        "--",
        "--execution=wasm",
      ],
    },
    {
      port: 110,
      rpcPort: 111,
      wsPort: 112,
      name: "bob",
      flags: [
        "--unsafe-rpc-external",
        "--unsafe-ws-external",
<<<<<<< HEAD
        "--rpc-methos=Unsafe",
=======
        "--rpc-methods=Unsafe",
>>>>>>> 056fb9d7
        "--rpc-cors=all",
        "--",
        "--execution=wasm",
      ],
    },
  ],
};

const hrmpTemplate = {
  sender: "200",
  recipient: "300",
  maxCapacity: 8,
  maxMessageSize: 32768,
};

start();<|MERGE_RESOLUTION|>--- conflicted
+++ resolved
@@ -592,11 +592,7 @@
       flags: [
         "--unsafe-rpc-external",
         "--unsafe-ws-external",
-<<<<<<< HEAD
-        "--rpc-methos=Unsafe",
-=======
         "--rpc-methods=Unsafe",
->>>>>>> 056fb9d7
         "--rpc-cors=all",
         "--",
         "--execution=wasm",
@@ -610,11 +606,7 @@
       flags: [
         "--unsafe-rpc-external",
         "--unsafe-ws-external",
-<<<<<<< HEAD
-        "--rpc-methos=Unsafe",
-=======
         "--rpc-methods=Unsafe",
->>>>>>> 056fb9d7
         "--rpc-cors=all",
         "--",
         "--execution=wasm",
