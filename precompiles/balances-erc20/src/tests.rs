// Copyright 2019-2022 PureStake Inc.
// This file is part of Moonbeam.

// Moonbeam is free software: you can redistribute it and/or modify
// it under the terms of the GNU General Public License as published by
// the Free Software Foundation, either version 3 of the License, or
// (at your option) any later version.

// Moonbeam is distributed in the hope that it will be useful,
// but WITHOUT ANY WARRANTY; without even the implied warranty of
// MERCHANTABILITY or FITNESS FOR A PARTICULAR PURPOSE.  See the
// GNU General Public License for more details.

// You should have received a copy of the GNU General Public License
// along with Moonbeam.  If not, see <http://www.gnu.org/licenses/>.

use std::str::from_utf8;

use crate::{
	eip2612::Eip2612,
	mock::{Account::*, *},
	*,
};

use libsecp256k1::{sign, Message, SecretKey};
use precompile_utils::testing::*;
use sha3::{Digest, Keccak256};
use sp_core::{H256, U256};

// No test of invalid selectors since we have a fallback behavior (deposit).
fn precompiles() -> Precompiles<Runtime> {
	PrecompilesValue::get()
}

#[test]
fn selectors() {
	assert_eq!(Action::BalanceOf as u32, 0x70a08231);
	assert_eq!(Action::TotalSupply as u32, 0x18160ddd);
	assert_eq!(Action::Approve as u32, 0x095ea7b3);
	assert_eq!(Action::Allowance as u32, 0xdd62ed3e);
	assert_eq!(Action::Transfer as u32, 0xa9059cbb);
	assert_eq!(Action::TransferFrom as u32, 0x23b872dd);
	assert_eq!(Action::Name as u32, 0x06fdde03);
	assert_eq!(Action::Symbol as u32, 0x95d89b41);
	assert_eq!(Action::Deposit as u32, 0xd0e30db0);
	assert_eq!(Action::Withdraw as u32, 0x2e1a7d4d);
	assert_eq!(Action::Eip2612Nonces as u32, 0x7ecebe00);
	assert_eq!(Action::Eip2612Permit as u32, 0xd505accf);
	assert_eq!(Action::Eip2612DomainSeparator as u32, 0x3644e515);

	assert_eq!(
		crate::SELECTOR_LOG_TRANSFER,
		&Keccak256::digest(b"Transfer(address,address,uint256)")[..]
	);

	assert_eq!(
		crate::SELECTOR_LOG_APPROVAL,
		&Keccak256::digest(b"Approval(address,address,uint256)")[..]
	);

	assert_eq!(
		crate::SELECTOR_LOG_DEPOSIT,
		&Keccak256::digest(b"Deposit(address,uint256)")[..]
	);

	assert_eq!(
		crate::SELECTOR_LOG_WITHDRAWAL,
		&Keccak256::digest(b"Withdrawal(address,uint256)")[..]
	);
}

#[test]
fn get_total_supply() {
	ExtBuilder::default()
		.with_balances(vec![(Account::Alice, 1000), (Account::Bob, 2500)])
		.build()
		.execute_with(|| {
			precompiles()
				.prepare_test(
					Account::Alice,
					Account::Precompile,
					EvmDataWriter::new_with_selector(Action::TotalSupply).build(),
				)
				.expect_cost(0) // TODO: Test db read/write costs
				.expect_no_logs()
				.execute_returns(EvmDataWriter::new().write(U256::from(3500u64)).build());
		});
}

#[test]
fn get_balances_known_user() {
	ExtBuilder::default()
		.with_balances(vec![(Account::Alice, 1000)])
		.build()
		.execute_with(|| {
			precompiles()
				.prepare_test(
					Account::Alice,
					Account::Precompile,
					EvmDataWriter::new_with_selector(Action::BalanceOf)
						.write(Address(Account::Alice.into()))
						.build(),
				)
				.expect_cost(0) // TODO: Test db read/write costs
				.expect_no_logs()
				.execute_returns(EvmDataWriter::new().write(U256::from(1000u64)).build());
		});
}

#[test]
fn get_balances_unknown_user() {
	ExtBuilder::default()
		.with_balances(vec![(Account::Alice, 1000)])
		.build()
		.execute_with(|| {
			precompiles()
				.prepare_test(
					Account::Alice,
					Account::Precompile,
					EvmDataWriter::new_with_selector(Action::BalanceOf)
						.write(Address(Account::Bob.into()))
						.build(),
				)
				.expect_cost(0) // TODO: Test db read/write costs
				.expect_no_logs()
				.execute_returns(EvmDataWriter::new().write(U256::from(0u64)).build());
		});
}

#[test]
fn approve() {
	ExtBuilder::default()
		.with_balances(vec![(Account::Alice, 1000)])
		.build()
		.execute_with(|| {
			precompiles()
				.prepare_test(
					Account::Alice,
					Account::Precompile,
					EvmDataWriter::new_with_selector(Action::Approve)
						.write(Address(Account::Bob.into()))
						.write(U256::from(500))
						.build(),
				)
				.expect_cost(1756)
				.expect_log(log3(
					Precompile,
					SELECTOR_LOG_APPROVAL,
					Account::Alice,
					Account::Bob,
					EvmDataWriter::new().write(U256::from(500)).build(),
				))
				.execute_returns(EvmDataWriter::new().write(true).build());
		});
}

#[test]
fn approve_saturating() {
	ExtBuilder::default()
		.with_balances(vec![(Account::Alice, 1000)])
		.build()
		.execute_with(|| {
			precompiles()
				.prepare_test(
					Account::Alice,
					Account::Precompile,
					EvmDataWriter::new_with_selector(Action::Approve)
						.write(Address(Account::Bob.into()))
						.write(U256::MAX)
						.build(),
				)
				.expect_cost(1756u64)
				.expect_log(log3(
					Precompile,
					SELECTOR_LOG_APPROVAL,
					Account::Alice,
					Account::Bob,
					EvmDataWriter::new().write(U256::MAX).build(),
				))
				.execute_returns(EvmDataWriter::new().write(true).build());

			precompiles()
				.prepare_test(
					Account::Alice,
					Account::Precompile,
					EvmDataWriter::new_with_selector(Action::Allowance)
						.write(Address(Account::Alice.into()))
						.write(Address(Account::Bob.into()))
						.build(),
				)
				.expect_cost(0)
				.expect_no_logs()
				.execute_returns(EvmDataWriter::new().write(U256::from(u128::MAX)).build());
		});
}

#[test]
fn check_allowance_existing() {
	ExtBuilder::default()
		.with_balances(vec![(Account::Alice, 1000)])
		.build()
		.execute_with(|| {
			precompiles()
				.prepare_test(
					Account::Alice,
					Account::Precompile,
					EvmDataWriter::new_with_selector(Action::Approve)
						.write(Address(Account::Bob.into()))
						.write(U256::from(500))
						.build(),
				)
				.execute_some();

			precompiles()
				.prepare_test(
					Account::Alice,
					Account::Precompile,
					EvmDataWriter::new_with_selector(Action::Allowance)
						.write(Address(Account::Alice.into()))
						.write(Address(Account::Bob.into()))
						.build(),
				)
				.expect_cost(0) // TODO: Test db read/write costs
				.expect_no_logs()
				.execute_returns(EvmDataWriter::new().write(U256::from(500u64)).build());
		});
}

#[test]
fn check_allowance_not_existing() {
	ExtBuilder::default()
		.with_balances(vec![(Account::Alice, 1000)])
		.build()
		.execute_with(|| {
			precompiles()
				.prepare_test(
					Account::Alice,
					Account::Precompile,
					EvmDataWriter::new_with_selector(Action::Allowance)
						.write(Address(Account::Alice.into()))
						.write(Address(Account::Bob.into()))
						.build(),
				)
				.expect_cost(0) // TODO: Test db read/write costs
				.expect_no_logs()
				.execute_returns(EvmDataWriter::new().write(U256::from(0u64)).build());
		});
}

#[test]
fn transfer() {
	ExtBuilder::default()
		.with_balances(vec![(Account::Alice, 1000)])
		.build()
		.execute_with(|| {
			precompiles()
				.prepare_test(
					Account::Alice,
					Account::Precompile,
					EvmDataWriter::new_with_selector(Action::Transfer)
						.write(Address(Account::Bob.into()))
						.write(U256::from(400))
						.build(),
				)
<<<<<<< HEAD
				.expect_cost(160279756u64) // 1 weight => 1 gas in mock
				.expect_log(LogsBuilder::new(Account::Precompile.into()).log3(
=======
				.expect_cost(159201756u64) // 1 weight => 1 gas in mock
				.expect_log(log3(
					Precompile,
>>>>>>> 13c685d2
					SELECTOR_LOG_TRANSFER,
					Account::Alice,
					Account::Bob,
					EvmDataWriter::new().write(U256::from(400)).build(),
				))
				.execute_returns(EvmDataWriter::new().write(true).build());

			precompiles()
				.prepare_test(
					Account::Alice,
					Account::Precompile,
					EvmDataWriter::new_with_selector(Action::BalanceOf)
						.write(Address(Account::Alice.into()))
						.build(),
				)
				.expect_cost(0) // TODO: Test db read/write costs
				.expect_no_logs()
				.execute_returns(EvmDataWriter::new().write(U256::from(600)).build());

			precompiles()
				.prepare_test(
					Account::Alice,
					Account::Precompile,
					EvmDataWriter::new_with_selector(Action::BalanceOf)
						.write(Address(Account::Bob.into()))
						.build(),
				)
				.expect_cost(0) // TODO: Test db read/write costs
				.expect_no_logs()
				.execute_returns(EvmDataWriter::new().write(U256::from(400)).build());
		});
}

#[test]
fn transfer_not_enough_funds() {
	ExtBuilder::default()
		.with_balances(vec![(Account::Alice, 1000)])
		.build()
		.execute_with(|| {
			precompiles()
				.prepare_test(
					Account::Alice,
					Account::Precompile,
					EvmDataWriter::new_with_selector(Action::Transfer)
						.write(Address(Account::Bob.into()))
						.write(U256::from(1400))
						.build(),
				)
				.execute_reverts(|output| {
					from_utf8(&output)
						.unwrap()
						.contains("Dispatched call failed with error: DispatchErrorWithPostInfo")
						&& from_utf8(&output).unwrap().contains("InsufficientBalance")
				});
		});
}

#[test]
fn transfer_from() {
	ExtBuilder::default()
		.with_balances(vec![(Account::Alice, 1000)])
		.build()
		.execute_with(|| {
			precompiles()
				.prepare_test(
					Account::Alice,
					Account::Precompile,
					EvmDataWriter::new_with_selector(Action::Approve)
						.write(Address(Account::Bob.into()))
						.write(U256::from(500))
						.build(),
				)
				.execute_some();

			precompiles()
				.prepare_test(
					Account::Bob,
					Account::Precompile,
					EvmDataWriter::new_with_selector(Action::TransferFrom)
						.write(Address(Account::Alice.into()))
						.write(Address(Account::Bob.into()))
						.write(U256::from(400))
						.build(),
				)
<<<<<<< HEAD
				.expect_cost(160279756u64) // 1 weight => 1 gas in mock
				.expect_log(LogsBuilder::new(Account::Precompile.into()).log3(
=======
				.expect_cost(159201756u64) // 1 weight => 1 gas in mock
				.expect_log(log3(
					Precompile,
>>>>>>> 13c685d2
					SELECTOR_LOG_TRANSFER,
					Account::Alice,
					Account::Bob,
					EvmDataWriter::new().write(U256::from(400)).build(),
				))
				.execute_returns(EvmDataWriter::new().write(true).build());

			precompiles()
				.prepare_test(
					Account::Alice,
					Account::Precompile,
					EvmDataWriter::new_with_selector(Action::BalanceOf)
						.write(Address(Account::Alice.into()))
						.build(),
				)
				.expect_cost(0) // TODO: Test db read/write costs
				.expect_no_logs()
				.execute_returns(EvmDataWriter::new().write(U256::from(600)).build());

			precompiles()
				.prepare_test(
					Account::Alice,
					Account::Precompile,
					EvmDataWriter::new_with_selector(Action::BalanceOf)
						.write(Address(Account::Bob.into()))
						.build(),
				)
				.expect_cost(0) // TODO: Test db read/write costs
				.expect_no_logs()
				.execute_returns(EvmDataWriter::new().write(U256::from(400)).build());

			precompiles()
				.prepare_test(
					Account::Alice,
					Account::Precompile,
					EvmDataWriter::new_with_selector(Action::Allowance)
						.write(Address(Account::Alice.into()))
						.write(Address(Account::Bob.into()))
						.build(),
				)
				.expect_cost(0) // TODO: Test db read/write costs
				.expect_no_logs()
				.execute_returns(EvmDataWriter::new().write(U256::from(100u64)).build());
		});
}

#[test]
fn transfer_from_above_allowance() {
	ExtBuilder::default()
		.with_balances(vec![(Account::Alice, 1000)])
		.build()
		.execute_with(|| {
			precompiles()
				.prepare_test(
					Account::Alice,
					Account::Precompile,
					EvmDataWriter::new_with_selector(Action::Approve)
						.write(Address(Account::Bob.into()))
						.write(U256::from(300))
						.build(),
				)
				.execute_some();

			precompiles()
				.prepare_test(
					Account::Bob, // Bob is the one sending transferFrom!
					Account::Precompile,
					EvmDataWriter::new_with_selector(Action::TransferFrom)
						.write(Address(Account::Alice.into()))
						.write(Address(Account::Bob.into()))
						.write(U256::from(400))
						.build(),
				)
				.execute_reverts(|output| output == b"trying to spend more than allowed");
		});
}

#[test]
fn transfer_from_self() {
	ExtBuilder::default()
		.with_balances(vec![(Account::Alice, 1000)])
		.build()
		.execute_with(|| {
			precompiles()
				.prepare_test(
					Account::Alice, // Alice sending transferFrom herself, no need for allowance.
					Account::Precompile,
					EvmDataWriter::new_with_selector(Action::TransferFrom)
						.write(Address(Account::Alice.into()))
						.write(Address(Account::Bob.into()))
						.write(U256::from(400))
						.build(),
				)
<<<<<<< HEAD
				.expect_cost(160279756u64) // 1 weight => 1 gas in mock
				.expect_log(LogsBuilder::new(Account::Precompile.into()).log3(
=======
				.expect_cost(159201756u64) // 1 weight => 1 gas in mock
				.expect_log(log3(
					Precompile,
>>>>>>> 13c685d2
					SELECTOR_LOG_TRANSFER,
					Account::Alice,
					Account::Bob,
					EvmDataWriter::new().write(U256::from(400)).build(),
				))
				.execute_returns(EvmDataWriter::new().write(true).build());

			precompiles()
				.prepare_test(
					Account::Alice,
					Account::Precompile,
					EvmDataWriter::new_with_selector(Action::BalanceOf)
						.write(Address(Account::Alice.into()))
						.build(),
				)
				.expect_cost(0) // TODO: Test db read/write costs
				.expect_no_logs()
				.execute_returns(EvmDataWriter::new().write(U256::from(600)).build());

			precompiles()
				.prepare_test(
					Account::Alice,
					Account::Precompile,
					EvmDataWriter::new_with_selector(Action::BalanceOf)
						.write(Address(Account::Bob.into()))
						.build(),
				)
				.expect_cost(0) // TODO: Test db read/write costs
				.expect_no_logs()
				.execute_returns(EvmDataWriter::new().write(U256::from(400)).build());
		});
}

#[test]
fn get_metadata_name() {
	ExtBuilder::default()
		.with_balances(vec![(Account::Alice, 1000), (Account::Bob, 2500)])
		.build()
		.execute_with(|| {
			precompiles()
				.prepare_test(
					Account::Alice,
					Account::Precompile,
					EvmDataWriter::new_with_selector(Action::Name).build(),
				)
				.expect_cost(0) // TODO: Test db read/write costs
				.expect_no_logs()
				.execute_returns(
					EvmDataWriter::new()
						.write::<Bytes>("Mock token".into())
						.build(),
				);
		});
}

#[test]
fn get_metadata_symbol() {
	ExtBuilder::default()
		.with_balances(vec![(Account::Alice, 1000), (Account::Bob, 2500)])
		.build()
		.execute_with(|| {
			precompiles()
				.prepare_test(
					Account::Alice,
					Account::Precompile,
					EvmDataWriter::new_with_selector(Action::Symbol).build(),
				)
				.expect_cost(0) // TODO: Test db read/write costs
				.expect_no_logs()
				.execute_returns(EvmDataWriter::new().write::<Bytes>("MOCK".into()).build());
		});
}

#[test]
fn get_metadata_decimals() {
	ExtBuilder::default()
		.with_balances(vec![(Account::Alice, 1000), (Account::Bob, 2500)])
		.build()
		.execute_with(|| {
			precompiles()
				.prepare_test(
					Account::Alice,
					Account::Precompile,
					EvmDataWriter::new_with_selector(Action::Decimals).build(),
				)
				.expect_cost(0) // TODO: Test db read/write costs
				.expect_no_logs()
				.execute_returns(EvmDataWriter::new().write(18u8).build());
		});
}

fn deposit(data: Vec<u8>) {
	ExtBuilder::default()
		.with_balances(vec![(Account::Alice, 1000)])
		.build()
		.execute_with(|| {
			// Check precompile balance is 0.
			precompiles()
				.prepare_test(
					Account::Alice,
					Account::Precompile,
					EvmDataWriter::new_with_selector(Action::BalanceOf)
						.write(Address(Account::Precompile.into()))
						.build(),
				)
				.expect_cost(0) // TODO: Test db read/write costs
				.expect_no_logs()
				.execute_returns(EvmDataWriter::new().write(U256::from(0)).build());

			// Deposit
			// We need to call using EVM pallet so we can check the EVM correctly sends the amount
			// to the precompile.
			Evm::call(
				Origin::root(),
				Account::Alice.into(),
				Account::Precompile.into(),
				data,
				From::from(500), // amount sent
				u64::MAX,        // gas limit
				0u32.into(),     // gas price
				None,            // max priority
				None,            // nonce
				vec![],          // access list
			)
			.expect("it works");

			assert_eq!(
				events(),
				vec![
					Event::System(frame_system::Event::NewAccount {
						account: Account::Precompile
					}),
					Event::Balances(pallet_balances::Event::Endowed {
						account: Account::Precompile,
						free_balance: 500
					}),
					// EVM make a transfer because some value is provided.
					Event::Balances(pallet_balances::Event::Transfer {
						from: Account::Alice,
						to: Account::Precompile,
						amount: 500
					}),
					// Precompile send it back since deposit should be a no-op.
					Event::Balances(pallet_balances::Event::Transfer {
						from: Account::Precompile,
						to: Account::Alice,
						amount: 500
					}),
					// Log is correctly emited.
					Event::Evm(pallet_evm::Event::Log(log2(
						Precompile,
						SELECTOR_LOG_DEPOSIT,
						Account::Alice,
						EvmDataWriter::new().write(U256::from(500)).build(),
					))),
					Event::Evm(pallet_evm::Event::Executed(Account::Precompile.into())),
				]
			);

			// Check precompile balance is still 0.
			precompiles()
				.prepare_test(
					Account::Alice,
					Account::Precompile,
					EvmDataWriter::new_with_selector(Action::BalanceOf)
						.write(Address(Account::Precompile.into()))
						.build(),
				)
				.expect_cost(0) // TODO: Test db read/write costs
				.expect_no_logs()
				.execute_returns(EvmDataWriter::new().write(U256::from(0)).build());

			// Check Alice balance is still 1000.
			precompiles()
				.prepare_test(
					Account::Alice,
					Account::Precompile,
					EvmDataWriter::new_with_selector(Action::BalanceOf)
						.write(Address(Account::Alice.into()))
						.build(),
				)
				.expect_cost(0) // TODO: Test db read/write costs
				.expect_no_logs()
				.execute_returns(EvmDataWriter::new().write(U256::from(1000)).build());
		});
}

#[test]
fn deposit_function() {
	deposit(EvmDataWriter::new_with_selector(Action::Deposit).build())
}

#[test]
fn deposit_fallback() {
	deposit(EvmDataWriter::new_with_selector(0x01234567u32).build())
}

#[test]
fn deposit_receive() {
	deposit(vec![])
}

#[test]
fn deposit_zero() {
	ExtBuilder::default()
		.with_balances(vec![(Account::Alice, 1000)])
		.build()
		.execute_with(|| {
			// Check precompile balance is 0.
			precompiles()
				.prepare_test(
					Account::Alice,
					Account::Precompile,
					EvmDataWriter::new_with_selector(Action::BalanceOf)
						.write(Address(Account::Precompile.into()))
						.build(),
				)
				.expect_cost(0) // TODO: Test db read/write costs
				.expect_no_logs()
				.execute_returns(EvmDataWriter::new().write(U256::from(0)).build());

			// Deposit
			// We need to call using EVM pallet so we can check the EVM correctly sends the amount
			// to the precompile.
			Evm::call(
				Origin::root(),
				Account::Alice.into(),
				Account::Precompile.into(),
				EvmDataWriter::new_with_selector(Action::Deposit).build(),
				From::from(0), // amount sent
				u64::MAX,      // gas limit
				0u32.into(),   // gas price
				None,          // max priority
				None,          // nonce
				vec![],        // access list
			)
			.expect("it works");

			assert_eq!(
				events(),
				vec![Event::Evm(pallet_evm::Event::ExecutedFailed(
					Account::Precompile.into()
				)),]
			);

			// Check precompile balance is still 0.
			precompiles()
				.prepare_test(
					Account::Alice,
					Account::Precompile,
					EvmDataWriter::new_with_selector(Action::BalanceOf)
						.write(Address(Account::Precompile.into()))
						.build(),
				)
				.expect_cost(0) // TODO: Test db read/write costs
				.expect_no_logs()
				.execute_returns(EvmDataWriter::new().write(U256::from(0)).build());

			// Check Alice balance is still 1000.
			precompiles()
				.prepare_test(
					Account::Alice,
					Account::Precompile,
					EvmDataWriter::new_with_selector(Action::BalanceOf)
						.write(Address(Account::Alice.into()))
						.build(),
				)
				.expect_cost(0) // TODO: Test db read/write costs
				.expect_no_logs()
				.execute_returns(EvmDataWriter::new().write(U256::from(1000)).build());
		});
}

#[test]
fn withdraw() {
	ExtBuilder::default()
		.with_balances(vec![(Account::Alice, 1000)])
		.build()
		.execute_with(|| {
			// Check precompile balance is 0.
			precompiles()
				.prepare_test(
					Account::Alice,
					Account::Precompile,
					EvmDataWriter::new_with_selector(Action::BalanceOf)
						.write(Address(Account::Precompile.into()))
						.build(),
				)
				.expect_cost(0) // TODO: Test db read/write costs
				.expect_no_logs()
				.execute_returns(EvmDataWriter::new().write(U256::from(0)).build());

			// Withdraw
			precompiles()
				.prepare_test(
					Account::Alice,
					Account::Precompile,
					EvmDataWriter::new_with_selector(Action::Withdraw)
						.write(U256::from(500))
						.build(),
				)
				.expect_cost(1381)
				.expect_log(log2(
					Precompile,
					SELECTOR_LOG_WITHDRAWAL,
					Account::Alice,
					EvmDataWriter::new().write(U256::from(500)).build(),
				))
				.execute_returns(vec![]);

			// Check Alice balance is still 1000.
			precompiles()
				.prepare_test(
					Account::Alice,
					Account::Precompile,
					EvmDataWriter::new_with_selector(Action::BalanceOf)
						.write(Address(Account::Alice.into()))
						.build(),
				)
				.expect_cost(0) // TODO: Test db read/write costs
				.expect_no_logs()
				.execute_returns(EvmDataWriter::new().write(U256::from(1000)).build());
		});
}

#[test]
fn withdraw_more_than_owned() {
	ExtBuilder::default()
		.with_balances(vec![(Account::Alice, 1000)])
		.build()
		.execute_with(|| {
			// Check precompile balance is 0.
			precompiles()
				.prepare_test(
					Account::Alice,
					Account::Precompile,
					EvmDataWriter::new_with_selector(Action::BalanceOf)
						.write(Address(Account::Precompile.into()))
						.build(),
				)
				.expect_cost(0) // TODO: Test db read/write costs
				.expect_no_logs()
				.execute_returns(EvmDataWriter::new().write(U256::from(0)).build());

			// Withdraw
			precompiles()
				.prepare_test(
					Account::Alice,
					Account::Precompile,
					EvmDataWriter::new_with_selector(Action::Withdraw)
						.write(U256::from(1001))
						.build(),
				)
				.execute_reverts(|output| output == b"trying to withdraw more than owned");

			// Check Alice balance is still 1000.
			precompiles()
				.prepare_test(
					Account::Alice,
					Account::Precompile,
					EvmDataWriter::new_with_selector(Action::BalanceOf)
						.write(Address(Account::Alice.into()))
						.build(),
				)
				.expect_cost(0) // TODO: Test db read/write costs
				.expect_no_logs()
				.execute_returns(EvmDataWriter::new().write(U256::from(1000)).build());
		});
}

#[test]
fn permit_valid() {
	ExtBuilder::default()
		.with_balances(vec![(Account::Alice, 1000)])
		.build()
		.execute_with(|| {
			let owner: H160 = Account::Alice.into();
			let spender: H160 = Account::Bob.into();
			let value: U256 = 500u16.into();
			let deadline: U256 = 0u8.into(); // todo: proper timestamp

			let permit = Eip2612::<Runtime, NativeErc20Metadata>::generate_permit(
				Account::Precompile.into(),
				owner,
				spender,
				value,
				0u8.into(), // nonce
				deadline,
			);

			let secret_key = SecretKey::parse(&ALICE_SECRET_KEY).unwrap();
			let message = Message::parse(&permit);
			let (rs, v) = sign(&message, &secret_key);

			precompiles()
				.prepare_test(
					Account::Alice,
					Account::Precompile,
					EvmDataWriter::new_with_selector(Action::Eip2612Nonces)
						.write(Address(Account::Alice.into()))
						.build(),
				)
				.expect_cost(0) // TODO: Test db read/write costs
				.expect_no_logs()
				.execute_returns(EvmDataWriter::new().write(U256::from(0u8)).build());

			precompiles()
				.prepare_test(
					Account::Charlie, // can be anyone
					Account::Precompile,
					EvmDataWriter::new_with_selector(Action::Eip2612Permit)
						.write(Address(owner))
						.write(Address(spender))
						.write(value)
						.write(deadline)
						.write(v.serialize())
						.write(H256::from(rs.r.b32()))
						.write(H256::from(rs.s.b32()))
						.build(),
				)
				.expect_cost(0) // TODO: Test db read/write costs
				.expect_log(log3(
					Precompile,
					SELECTOR_LOG_APPROVAL,
					Account::Alice,
					Account::Bob,
					EvmDataWriter::new().write(U256::from(value)).build(),
				))
				.execute_returns(vec![]);

			precompiles()
				.prepare_test(
					Account::Alice,
					Account::Precompile,
					EvmDataWriter::new_with_selector(Action::Allowance)
						.write(Address(Account::Alice.into()))
						.write(Address(Account::Bob.into()))
						.build(),
				)
				.expect_cost(0) // TODO: Test db read/write costs
				.expect_no_logs()
				.execute_returns(EvmDataWriter::new().write(U256::from(500u16)).build());

			precompiles()
				.prepare_test(
					Account::Alice,
					Account::Precompile,
					EvmDataWriter::new_with_selector(Action::Eip2612Nonces)
						.write(Address(Account::Alice.into()))
						.build(),
				)
				.expect_cost(0) // TODO: Test db read/write costs
				.expect_no_logs()
				.execute_returns(EvmDataWriter::new().write(U256::from(1u8)).build());
		});
}

#[test]
fn permit_invalid_nonce() {
	ExtBuilder::default()
		.with_balances(vec![(Account::Alice, 1000)])
		.build()
		.execute_with(|| {
			let owner: H160 = Account::Alice.into();
			let spender: H160 = Account::Bob.into();
			let value: U256 = 500u16.into();
			let deadline: U256 = 0u8.into();

			let permit = Eip2612::<Runtime, NativeErc20Metadata>::generate_permit(
				Account::Precompile.into(),
				owner,
				spender,
				value,
				1u8.into(), // nonce
				deadline,
			);

			let secret_key = SecretKey::parse(&ALICE_SECRET_KEY).unwrap();
			let message = Message::parse(&permit);
			let (rs, v) = sign(&message, &secret_key);

			precompiles()
				.prepare_test(
					Account::Alice,
					Account::Precompile,
					EvmDataWriter::new_with_selector(Action::Eip2612Nonces)
						.write(Address(Account::Alice.into()))
						.build(),
				)
				.expect_cost(0) // TODO: Test db read/write costs
				.expect_no_logs()
				.execute_returns(EvmDataWriter::new().write(U256::from(0u8)).build());

			precompiles()
				.prepare_test(
					Account::Charlie, // can be anyone
					Account::Precompile,
					EvmDataWriter::new_with_selector(Action::Eip2612Permit)
						.write(Address(owner))
						.write(Address(spender))
						.write(value)
						.write(deadline)
						.write(v.serialize())
						.write(H256::from(rs.r.b32()))
						.write(H256::from(rs.s.b32()))
						.build(),
				)
				.execute_reverts(|output| output == b"invalid permit");

			precompiles()
				.prepare_test(
					Account::Alice,
					Account::Precompile,
					EvmDataWriter::new_with_selector(Action::Allowance)
						.write(Address(Account::Alice.into()))
						.write(Address(Account::Bob.into()))
						.build(),
				)
				.expect_cost(0) // TODO: Test db read/write costs
				.expect_no_logs()
				.execute_returns(EvmDataWriter::new().write(U256::from(0u16)).build());

			precompiles()
				.prepare_test(
					Account::Alice,
					Account::Precompile,
					EvmDataWriter::new_with_selector(Action::Eip2612Nonces)
						.write(Address(Account::Alice.into()))
						.build(),
				)
				.expect_cost(0) // TODO: Test db read/write costs
				.expect_no_logs()
				.execute_returns(EvmDataWriter::new().write(U256::from(0u8)).build());
		});
}

#[test]
fn permit_invalid_signature() {
	ExtBuilder::default()
		.with_balances(vec![(Account::Alice, 1000)])
		.build()
		.execute_with(|| {
			let owner: H160 = Account::Alice.into();
			let spender: H160 = Account::Bob.into();
			let value: U256 = 500u16.into();
			let deadline: U256 = 0u8.into();

			precompiles()
				.prepare_test(
					Account::Alice,
					Account::Precompile,
					EvmDataWriter::new_with_selector(Action::Eip2612Nonces)
						.write(Address(Account::Alice.into()))
						.build(),
				)
				.expect_cost(0) // TODO: Test db read/write costs
				.expect_no_logs()
				.execute_returns(EvmDataWriter::new().write(U256::from(0u8)).build());

			precompiles()
				.prepare_test(
					Account::Charlie, // can be anyone
					Account::Precompile,
					EvmDataWriter::new_with_selector(Action::Eip2612Permit)
						.write(Address(owner))
						.write(Address(spender))
						.write(value)
						.write(deadline)
						.write(0u8)
						.write(H256::repeat_byte(0x11))
						.write(H256::repeat_byte(0x11))
						.build(),
				)
				.execute_reverts(|output| output == b"invalid permit");

			precompiles()
				.prepare_test(
					Account::Alice,
					Account::Precompile,
					EvmDataWriter::new_with_selector(Action::Allowance)
						.write(Address(Account::Alice.into()))
						.write(Address(Account::Bob.into()))
						.build(),
				)
				.expect_cost(0) // TODO: Test db read/write costs
				.expect_no_logs()
				.execute_returns(EvmDataWriter::new().write(U256::from(0u16)).build());

			precompiles()
				.prepare_test(
					Account::Alice,
					Account::Precompile,
					EvmDataWriter::new_with_selector(Action::Eip2612Nonces)
						.write(Address(Account::Alice.into()))
						.build(),
				)
				.expect_cost(0) // TODO: Test db read/write costs
				.expect_no_logs()
				.execute_returns(EvmDataWriter::new().write(U256::from(0u8)).build());
		});
}

#[test]
fn permit_invalid_deadline() {
	ExtBuilder::default()
		.with_balances(vec![(Account::Alice, 1000)])
		.build()
		.execute_with(|| {
			pallet_timestamp::Pallet::<Runtime>::set_timestamp(10_000);

			let owner: H160 = Account::Alice.into();
			let spender: H160 = Account::Bob.into();
			let value: U256 = 500u16.into();
			let deadline: U256 = 5u8.into(); // deadline < timestamp => expired

			let permit = Eip2612::<Runtime, NativeErc20Metadata>::generate_permit(
				Account::Precompile.into(),
				owner,
				spender,
				value,
				0u8.into(), // nonce
				deadline,
			);

			let secret_key = SecretKey::parse(&ALICE_SECRET_KEY).unwrap();
			let message = Message::parse(&permit);
			let (rs, v) = sign(&message, &secret_key);

			precompiles()
				.prepare_test(
					Account::Alice,
					Account::Precompile,
					EvmDataWriter::new_with_selector(Action::Eip2612Nonces)
						.write(Address(Account::Alice.into()))
						.build(),
				)
				.expect_cost(0) // TODO: Test db read/write costs
				.expect_no_logs()
				.execute_returns(EvmDataWriter::new().write(U256::from(0u8)).build());

			precompiles()
				.prepare_test(
					Account::Charlie, // can be anyone
					Account::Precompile,
					EvmDataWriter::new_with_selector(Action::Eip2612Permit)
						.write(Address(owner))
						.write(Address(spender))
						.write(value)
						.write(deadline)
						.write(v.serialize())
						.write(H256::from(rs.r.b32()))
						.write(H256::from(rs.s.b32()))
						.build(),
				)
				.execute_reverts(|output| output == b"permit expired");

			precompiles()
				.prepare_test(
					Account::Alice,
					Account::Precompile,
					EvmDataWriter::new_with_selector(Action::Allowance)
						.write(Address(Account::Alice.into()))
						.write(Address(Account::Bob.into()))
						.build(),
				)
				.expect_cost(0) // TODO: Test db read/write costs
				.expect_no_logs()
				.execute_returns(EvmDataWriter::new().write(U256::from(0u16)).build());

			precompiles()
				.prepare_test(
					Account::Alice,
					Account::Precompile,
					EvmDataWriter::new_with_selector(Action::Eip2612Nonces)
						.write(Address(Account::Alice.into()))
						.build(),
				)
				.expect_cost(0) // TODO: Test db read/write costs
				.expect_no_logs()
				.execute_returns(EvmDataWriter::new().write(U256::from(0u8)).build());
		});
}

// This test checks the validity of a metamask signed message against the permit precompile
// The code used to generate the signature is the following.
// You will need to import ALICE_PRIV_KEY in metamask.
// If you put this code in the developer tools console, it will log the signature
/*
await window.ethereum.enable();
const accounts = await window.ethereum.request({ method: "eth_requestAccounts" });

const value = 1000;

const fromAddress = "0xf24FF3a9CF04c71Dbc94D0b566f7A27B94566cac";
const deadline = 1;
const nonce = 0;
const spender = "0xbbbbbbbbbbbbbbbbbbbbbbbbbbbbbbbbbbbbbbbb";
const from = accounts[0];

const createPermitMessageData = function () {
	const message = {
	owner: from,
	spender: spender,
	value: value,
	nonce: nonce,
	deadline: deadline,
	};

	const typedData = JSON.stringify({
	types: {
		EIP712Domain: [
		{
			name: "name",
			type: "string",
		},
		{
			name: "version",
			type: "string",
		},
		{
			name: "chainId",
			type: "uint256",
		},
		{
			name: "verifyingContract",
			type: "address",
		},
		],
		Permit: [
		{
			name: "owner",
			type: "address",
		},
		{
			name: "spender",
			type: "address",
		},
		{
			name: "value",
			type: "uint256",
		},
		{
			name: "nonce",
			type: "uint256",
		},
		{
			name: "deadline",
			type: "uint256",
		},
		],
	},
	primaryType: "Permit",
	domain: {
		name: "Mock token",
		version: "1",
		chainId: 0,
		verifyingContract: "0x0000000000000000000000000000000000000001",
	},
	message: message,
	});

	return {
		typedData,
		message,
	};
};

const method = "eth_signTypedData_v4"
const messageData = createPermitMessageData();
const params = [from, messageData.typedData];

web3.currentProvider.sendAsync(
	{
		method,
		params,
		from,
	},
	function (err, result) {
		if (err) return console.dir(err);
		if (result.error) {
			alert(result.error.message);
		}
		if (result.error) return console.error('ERROR', result);
		console.log('TYPED SIGNED:' + JSON.stringify(result.result));

		const recovered = sigUtil.recoverTypedSignature_v4({
			data: JSON.parse(msgParams),
			sig: result.result,
		});

		if (
			ethUtil.toChecksumAddress(recovered) === ethUtil.toChecksumAddress(from)
		) {
			alert('Successfully recovered signer as ' + from);
		} else {
			alert(
				'Failed to verify signer when comparing ' + result + ' to ' + from
			);
		}
	}
);
*/

#[test]
fn permit_valid_with_metamask_signed_data() {
	ExtBuilder::default()
		.with_balances(vec![(Account::Alice, 1000)])
		.build()
		.execute_with(|| {
			let owner: H160 = H160::from_slice(ALICE_PUBLIC_KEY.as_slice());
			let spender: H160 = Account::Bob.into();
			let value: U256 = 1000u16.into();
			let deadline: U256 = 1u16.into(); // todo: proper timestamp

			let rsv = hex_literal::hex!(
				"612960858951e133d05483804be5456a030be4ce6c000a855d865c0be75a8fc11d89ca96d5a153e8c
				7155ab1147f0f6d3326388b8d866c2406ce34567b7501a01b"
			)
			.as_slice();
			let (r, sv) = rsv.split_at(32);
			let (s, v) = sv.split_at(32);
			let v_real = v[0];
			let r_real: [u8; 32] = r.try_into().unwrap();
			let s_real: [u8; 32] = s.try_into().unwrap();

			precompiles()
				.prepare_test(
					Account::Charlie, // can be anyone,
					Account::Precompile,
					EvmDataWriter::new_with_selector(Action::Eip2612Permit)
						.write(Address(owner))
						.write(Address(spender))
						.write(value)
						.write(deadline)
						.write(v_real)
						.write(H256::from(r_real))
						.write(H256::from(s_real))
						.build(),
				)
				.expect_cost(0) // TODO: Test db read/write costs
				.expect_log(log3(
					Precompile,
					SELECTOR_LOG_APPROVAL,
					Account::Alice,
					Account::Bob,
					EvmDataWriter::new().write(U256::from(1000)).build(),
				))
				.execute_returns(vec![]);
		});
}<|MERGE_RESOLUTION|>--- conflicted
+++ resolved
@@ -262,14 +262,9 @@
 						.write(U256::from(400))
 						.build(),
 				)
-<<<<<<< HEAD
 				.expect_cost(160279756u64) // 1 weight => 1 gas in mock
-				.expect_log(LogsBuilder::new(Account::Precompile.into()).log3(
-=======
-				.expect_cost(159201756u64) // 1 weight => 1 gas in mock
 				.expect_log(log3(
 					Precompile,
->>>>>>> 13c685d2
 					SELECTOR_LOG_TRANSFER,
 					Account::Alice,
 					Account::Bob,
@@ -354,14 +349,9 @@
 						.write(U256::from(400))
 						.build(),
 				)
-<<<<<<< HEAD
 				.expect_cost(160279756u64) // 1 weight => 1 gas in mock
-				.expect_log(LogsBuilder::new(Account::Precompile.into()).log3(
-=======
-				.expect_cost(159201756u64) // 1 weight => 1 gas in mock
 				.expect_log(log3(
 					Precompile,
->>>>>>> 13c685d2
 					SELECTOR_LOG_TRANSFER,
 					Account::Alice,
 					Account::Bob,
@@ -455,14 +445,9 @@
 						.write(U256::from(400))
 						.build(),
 				)
-<<<<<<< HEAD
 				.expect_cost(160279756u64) // 1 weight => 1 gas in mock
-				.expect_log(LogsBuilder::new(Account::Precompile.into()).log3(
-=======
-				.expect_cost(159201756u64) // 1 weight => 1 gas in mock
 				.expect_log(log3(
 					Precompile,
->>>>>>> 13c685d2
 					SELECTOR_LOG_TRANSFER,
 					Account::Alice,
 					Account::Bob,
