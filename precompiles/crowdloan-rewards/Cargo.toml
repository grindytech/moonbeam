[package]
name = "crowdloan-rewards-precompiles"
authors = [ "PureStake" ]
description = "A Precompile to make crowdloan rewards accessible to pallet-evm"
edition = "2021"
version = "0.6.0"

[dependencies]
log = "0.4"
num_enum = { version = "0.5.3", default-features = false }
rustc-hex = { version = "2.0.1", default-features = false }

# Moonbeam
precompile-utils = { path = "../utils", default-features = false }

# Substrate
<<<<<<< HEAD
fp-evm = { git = "https://github.com/purestake/frontier", branch = "jeremy-precompile-handle", default-features = false }
frame-support = { git = "https://github.com/purestake/substrate", branch = "moonbeam-polkadot-v0.9.18", default-features = false }
frame-system = { git = "https://github.com/purestake/substrate", branch = "moonbeam-polkadot-v0.9.18", default-features = false }
pallet-crowdloan-rewards = { git = "https://github.com/purestake/crowdloan-rewards", branch = "moonbeam-polkadot-v0.9.18", default-features = false }
pallet-evm = { git = "https://github.com/purestake/frontier", branch = "jeremy-precompile-handle", default-features = false }
sp-core = { git = "https://github.com/purestake/substrate", branch = "moonbeam-polkadot-v0.9.18", default-features = false }
sp-std = { git = "https://github.com/purestake/substrate", branch = "moonbeam-polkadot-v0.9.18", default-features = false }
=======
fp-evm = { git = "https://github.com/purestake/frontier", branch = "moonbeam-polkadot-v0.9.19", default-features = false }
frame-support = { git = "https://github.com/purestake/substrate", branch = "moonbeam-polkadot-v0.9.19", default-features = false }
frame-system = { git = "https://github.com/purestake/substrate", branch = "moonbeam-polkadot-v0.9.19", default-features = false }
pallet-crowdloan-rewards = { git = "https://github.com/purestake/crowdloan-rewards", branch = "moonbeam-polkadot-v0.9.19", default-features = false }
pallet-evm = { git = "https://github.com/purestake/frontier", branch = "moonbeam-polkadot-v0.9.19", default-features = false }
sp-core = { git = "https://github.com/purestake/substrate", branch = "moonbeam-polkadot-v0.9.19", default-features = false }
sp-std = { git = "https://github.com/purestake/substrate", branch = "moonbeam-polkadot-v0.9.19", default-features = false }
>>>>>>> b0a04975

[dev-dependencies]
derive_more = "0.99"
serde = "1.0.100"
sha3 = "0.9"

# Substrate
codec = { package = "parity-scale-codec", version = "3.0.0", default-features = false, features = [ "max-encoded-len" ] }
pallet-balances = { git = "https://github.com/purestake/substrate", branch = "moonbeam-polkadot-v0.9.19" }
pallet-scheduler = { git = "https://github.com/purestake/substrate", branch = "moonbeam-polkadot-v0.9.19" }
pallet-timestamp = { git = "https://github.com/purestake/substrate", branch = "moonbeam-polkadot-v0.9.19" }
scale-info = { version = "2.0", default-features = false, features = [ "derive" ] }
sp-io = { git = "https://github.com/purestake/substrate", branch = "moonbeam-polkadot-v0.9.19", default-features = false }
sp-runtime = { git = "https://github.com/purestake/substrate", branch = "moonbeam-polkadot-v0.9.19" }

# Cumulus
cumulus-pallet-parachain-system = { git = "https://github.com/purestake/cumulus", branch = "moonbeam-polkadot-v0.9.19", default-features = false }
cumulus-primitives-core = { git = "https://github.com/purestake/cumulus", branch = "moonbeam-polkadot-v0.9.19", default-features = false }
cumulus-primitives-parachain-inherent = { git = "https://github.com/purestake/cumulus", branch = "moonbeam-polkadot-v0.9.19", default-features = false }
cumulus-test-relay-sproof-builder = { git = "https://github.com/purestake/cumulus", branch = "moonbeam-polkadot-v0.9.19", default-features = false }

[features]
default = [ "std" ]
std = [
	"fp-evm/std",
	"frame-support/std",
	"frame-system/std",
	"pallet-crowdloan-rewards/std",
	"pallet-evm/std",
	"precompile-utils/std",
	"sp-core/std",
	"sp-std/std",
]<|MERGE_RESOLUTION|>--- conflicted
+++ resolved
@@ -14,23 +14,13 @@
 precompile-utils = { path = "../utils", default-features = false }
 
 # Substrate
-<<<<<<< HEAD
-fp-evm = { git = "https://github.com/purestake/frontier", branch = "jeremy-precompile-handle", default-features = false }
-frame-support = { git = "https://github.com/purestake/substrate", branch = "moonbeam-polkadot-v0.9.18", default-features = false }
-frame-system = { git = "https://github.com/purestake/substrate", branch = "moonbeam-polkadot-v0.9.18", default-features = false }
-pallet-crowdloan-rewards = { git = "https://github.com/purestake/crowdloan-rewards", branch = "moonbeam-polkadot-v0.9.18", default-features = false }
-pallet-evm = { git = "https://github.com/purestake/frontier", branch = "jeremy-precompile-handle", default-features = false }
-sp-core = { git = "https://github.com/purestake/substrate", branch = "moonbeam-polkadot-v0.9.18", default-features = false }
-sp-std = { git = "https://github.com/purestake/substrate", branch = "moonbeam-polkadot-v0.9.18", default-features = false }
-=======
-fp-evm = { git = "https://github.com/purestake/frontier", branch = "moonbeam-polkadot-v0.9.19", default-features = false }
+fp-evm = { git = "https://github.com/purestake/frontier", branch = "jeremy-precompile-handle-0.9.19", default-features = false }
 frame-support = { git = "https://github.com/purestake/substrate", branch = "moonbeam-polkadot-v0.9.19", default-features = false }
 frame-system = { git = "https://github.com/purestake/substrate", branch = "moonbeam-polkadot-v0.9.19", default-features = false }
 pallet-crowdloan-rewards = { git = "https://github.com/purestake/crowdloan-rewards", branch = "moonbeam-polkadot-v0.9.19", default-features = false }
-pallet-evm = { git = "https://github.com/purestake/frontier", branch = "moonbeam-polkadot-v0.9.19", default-features = false }
+pallet-evm = { git = "https://github.com/purestake/frontier", branch = "jeremy-precompile-handle-0.9.19", default-features = false }
 sp-core = { git = "https://github.com/purestake/substrate", branch = "moonbeam-polkadot-v0.9.19", default-features = false }
 sp-std = { git = "https://github.com/purestake/substrate", branch = "moonbeam-polkadot-v0.9.19", default-features = false }
->>>>>>> b0a04975
 
 [dev-dependencies]
 derive_more = "0.99"
