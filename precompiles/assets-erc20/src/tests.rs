// Copyright 2019-2022 PureStake Inc.
// This file is part of Moonbeam.

// Moonbeam is free software: you can redistribute it and/or modify
// it under the terms of the GNU General Public License as published by
// the Free Software Foundation, either version 3 of the License, or
// (at your option) any later version.

// Moonbeam is distributed in the hope that it will be useful,
// but WITHOUT ANY WARRANTY; without even the implied warranty of
// MERCHANTABILITY or FITNESS FOR A PARTICULAR PURPOSE.  See the
// GNU General Public License for more details.

// You should have received a copy of the GNU General Public License
// along with Moonbeam.  If not, see <http://www.gnu.org/licenses/>.

use frame_support::assert_ok;
use std::{assert_matches::assert_matches, str::from_utf8};

use crate::mock::*;
use crate::*;

use fp_evm::{Context, PrecompileFailure};
use pallet_evm::PrecompileSet;
use precompile_utils::{EvmDataWriter, LogsBuilder};
use sha3::{Digest, Keccak256};

fn precompiles() -> Precompiles<Runtime> {
	PrecompilesValue::get()
}

#[test]
fn selector_less_than_four_bytes() {
	ExtBuilder::default().build().execute_with(|| {
		assert_ok!(ForeignAssets::force_create(
			Origin::root(),
			0u128,
			Account::Alice.into(),
			true,
			1
		));
		// This selector is only three bytes long when four are required.
		let bogus_selector = vec![1u8, 2u8, 3u8];

		assert_matches!(
			precompiles().execute(
				Account::ForeignAssetId(0u128).into(),
				&bogus_selector,
				None,
				&Context {
					address: Account::ForeignAssetId(1u128).into(),
					caller: Account::Alice.into(),
					apparent_value: From::from(0u32),
				},
				false,
			),
			Some(Err(PrecompileFailure::Revert { output, .. }))
			if output == b"tried to parse selector out of bounds"
		);
	});
}

#[test]
fn no_selector_exists_but_length_is_right() {
	ExtBuilder::default().build().execute_with(|| {
		assert_ok!(ForeignAssets::force_create(
			Origin::root(),
			0u128,
			Account::Alice.into(),
			true,
			1
		));
		let bogus_selector = vec![1u8, 2u8, 3u8, 4u8];

		assert_matches!(
			precompiles().execute(
				Account::ForeignAssetId(0u128).into(),
				&bogus_selector,
				None,
				&Context {
					address: Account::ForeignAssetId(1u128).into(),
					caller: Account::Alice.into(),
					apparent_value: From::from(0u32),
				},
				false,
			),
			Some(Err(PrecompileFailure::Revert { output, .. }))
			if output == b"unknown selector"
		);
	});
}

#[test]
fn selectors() {
	assert_eq!(u32::from(Action::BalanceOf), 0x70a08231);
	assert_eq!(u32::from(Action::TotalSupply), 0x18160ddd);
	assert_eq!(u32::from(Action::Approve), 0x095ea7b3);
	assert_eq!(u32::from(Action::Allowance), 0xdd62ed3e);
	assert_eq!(u32::from(Action::Transfer), 0xa9059cbb);
	assert_eq!(u32::from(Action::TransferFrom), 0x23b872dd);
	assert_eq!(Action::Name as u32, 0x06fdde03);
	assert_eq!(Action::Symbol as u32, 0x95d89b41);
	assert_eq!(Action::Decimals as u32, 0x313ce567);

	assert_eq!(
		crate::SELECTOR_LOG_TRANSFER,
		&Keccak256::digest(b"Transfer(address,address,uint256)")[..]
	);

	assert_eq!(
		crate::SELECTOR_LOG_APPROVAL,
		&Keccak256::digest(b"Approval(address,address,uint256)")[..]
	);
}

#[test]
fn get_total_supply() {
	ExtBuilder::default()
		.with_balances(vec![(Account::Alice, 1000), (Account::Bob, 2500)])
		.build()
		.execute_with(|| {
			assert_ok!(ForeignAssets::force_create(
				Origin::root(),
				0u128,
				Account::Alice.into(),
				true,
				1
			));
			assert_ok!(ForeignAssets::mint(
				Origin::signed(Account::Alice),
				0u128,
				Account::Alice.into(),
				1000
			));
			assert_eq!(
				precompiles().execute(
					Account::ForeignAssetId(0u128).into(),
					&EvmDataWriter::new_with_selector(Action::TotalSupply).build(),
					None,
					&Context {
						address: Account::ForeignAssetId(0u128).into(),
						caller: Account::Alice.into(),
						apparent_value: From::from(0),
					},
					false,
				),
				Some(Ok(PrecompileOutput {
					exit_status: ExitSucceed::Returned,
					output: EvmDataWriter::new().write(U256::from(1000u64)).build(),
					cost: Default::default(),
					logs: Default::default(),
				}))
			);
		});
}

#[test]
fn get_balances_known_user() {
	ExtBuilder::default()
		.with_balances(vec![(Account::Alice, 1000)])
		.build()
		.execute_with(|| {
			assert_ok!(ForeignAssets::force_create(
				Origin::root(),
				0u128,
				Account::Alice.into(),
				true,
				1
			));
			assert_ok!(ForeignAssets::mint(
				Origin::signed(Account::Alice),
				0u128,
				Account::Alice.into(),
				1000
			));
			assert_eq!(
				precompiles().execute(
					Account::ForeignAssetId(0u128).into(),
					&EvmDataWriter::new_with_selector(Action::BalanceOf)
						.write(Address(Account::Alice.into()))
						.build(),
					None,
					&Context {
						address: Account::ForeignAssetId(0u128).into(),
						caller: Account::Alice.into(),
						apparent_value: From::from(0),
					},
					false,
				),
				Some(Ok(PrecompileOutput {
					exit_status: ExitSucceed::Returned,
					output: EvmDataWriter::new().write(U256::from(1000u64)).build(),
					cost: Default::default(),
					logs: Default::default(),
				}))
			);
		});
}

#[test]
fn get_balances_unknown_user() {
	ExtBuilder::default()
		.with_balances(vec![(Account::Alice, 1000)])
		.build()
		.execute_with(|| {
			assert_ok!(ForeignAssets::force_create(
				Origin::root(),
				0u128,
				Account::Alice.into(),
				true,
				1
			));
			assert_eq!(
				precompiles().execute(
					Account::ForeignAssetId(0u128).into(),
					&EvmDataWriter::new_with_selector(Action::BalanceOf)
						.write(Address(Account::Bob.into()))
						.build(),
					None,
					&Context {
						address: Account::ForeignAssetId(0u128).into(),
						caller: Account::Alice.into(),
						apparent_value: From::from(0),
					},
					false,
				),
				Some(Ok(PrecompileOutput {
					exit_status: ExitSucceed::Returned,
					output: EvmDataWriter::new().write(U256::from(0u64)).build(),
					cost: Default::default(),
					logs: Default::default(),
				}))
			);
		});
}

#[test]
fn approve() {
	ExtBuilder::default()
		.with_balances(vec![(Account::Alice, 1000)])
		.build()
		.execute_with(|| {
			assert_ok!(ForeignAssets::force_create(
				Origin::root(),
				0u128,
				Account::Alice.into(),
				true,
				1
			));
			assert_ok!(ForeignAssets::mint(
				Origin::signed(Account::Alice),
				0u128,
				Account::Alice.into(),
				1000
			));

			assert_eq!(
				precompiles().execute(
					Account::ForeignAssetId(0u128).into(),
					&EvmDataWriter::new_with_selector(Action::Approve)
						.write(Address(Account::Bob.into()))
						.write(U256::from(500))
						.build(),
					None,
					&Context {
						address: Account::ForeignAssetId(0u128).into(),
						caller: Account::Alice.into(),
						apparent_value: From::from(0),
					},
					false,
				),
				Some(Ok(PrecompileOutput {
					exit_status: ExitSucceed::Returned,
					output: EvmDataWriter::new().write(true).build(),
<<<<<<< HEAD
					cost: 56999756u64,
					logs: LogsBuilder::new(Account::ForeignAssetId(0u128).into())
=======
					cost: 30832756u64,
					logs: LogsBuilder::new(Account::AssetId(0u128).into())
>>>>>>> b9e228cb
						.log3(
							SELECTOR_LOG_APPROVAL,
							Account::Alice,
							Account::Bob,
							EvmDataWriter::new().write(U256::from(500)).build(),
						)
						.build(),
				}))
			);
		});
}

#[test]
fn approve_saturating() {
	ExtBuilder::default()
		.with_balances(vec![(Account::Alice, 1000)])
		.build()
		.execute_with(|| {
			assert_ok!(ForeignAssets::force_create(
				Origin::root(),
				0u128,
				Account::Alice.into(),
				true,
				1
			));
			assert_ok!(ForeignAssets::mint(
				Origin::signed(Account::Alice),
				0u128,
				Account::Alice.into(),
				1000
			));

			assert_eq!(
				precompiles().execute(
					Account::ForeignAssetId(0u128).into(),
					&EvmDataWriter::new_with_selector(Action::Approve)
						.write(Address(Account::Bob.into()))
						.write(U256::MAX)
						.build(),
					None,
					&Context {
						address: Account::ForeignAssetId(0u128).into(),
						caller: Account::Alice.into(),
						apparent_value: From::from(0),
					},
					false,
				),
				Some(Ok(PrecompileOutput {
					exit_status: ExitSucceed::Returned,
					output: EvmDataWriter::new().write(true).build(),
<<<<<<< HEAD
					cost: 56999756u64,
					logs: LogsBuilder::new(Account::ForeignAssetId(0u128).into())
=======
					cost: 30832756u64,
					logs: LogsBuilder::new(Account::AssetId(0u128).into())
>>>>>>> b9e228cb
						.log3(
							SELECTOR_LOG_APPROVAL,
							Account::Alice,
							Account::Bob,
							EvmDataWriter::new().write(U256::MAX).build(),
						)
						.build(),
				}))
			);

			assert_eq!(
				precompiles().execute(
					Account::ForeignAssetId(0u128).into(),
					&EvmDataWriter::new_with_selector(Action::Allowance)
						.write(Address(Account::Alice.into()))
						.write(Address(Account::Bob.into()))
						.build(),
					None,
					&Context {
						address: Account::ForeignAssetId(0u128).into(),
						caller: Account::Alice.into(),
						apparent_value: From::from(0),
					},
					false,
				),
				Some(Ok(PrecompileOutput {
					exit_status: ExitSucceed::Returned,
					output: EvmDataWriter::new().write(U256::from(u128::MAX)).build(),
					cost: 0u64,
					logs: vec![],
				}))
			);
		});
}

#[test]
fn check_allowance_existing() {
	ExtBuilder::default()
		.with_balances(vec![(Account::Alice, 1000)])
		.build()
		.execute_with(|| {
			assert_ok!(ForeignAssets::force_create(
				Origin::root(),
				0u128,
				Account::Alice.into(),
				true,
				1
			));
			assert_ok!(ForeignAssets::mint(
				Origin::signed(Account::Alice),
				0u128,
				Account::Alice.into(),
				1000
			));

			precompiles().execute(
				Account::ForeignAssetId(0u128).into(),
				&EvmDataWriter::new_with_selector(Action::Approve)
					.write(Address(Account::Bob.into()))
					.write(U256::from(500))
					.build(),
				None,
				&Context {
					address: Account::ForeignAssetId(0u128).into(),
					caller: Account::Alice.into(),
					apparent_value: From::from(0),
				},
				false,
			);

			assert_eq!(
				precompiles().execute(
					Account::ForeignAssetId(0u128).into(),
					&EvmDataWriter::new_with_selector(Action::Allowance)
						.write(Address(Account::Alice.into()))
						.write(Address(Account::Bob.into()))
						.build(),
					None,
					&Context {
						address: Account::ForeignAssetId(0u128).into(),
						caller: Account::Alice.into(),
						apparent_value: From::from(0),
					},
					false,
				),
				Some(Ok(PrecompileOutput {
					exit_status: ExitSucceed::Returned,
					output: EvmDataWriter::new().write(U256::from(500u64)).build(),
					cost: 0u64,
					logs: Default::default(),
				}))
			);
		});
}

#[test]
fn check_allowance_not_existing() {
	ExtBuilder::default()
		.with_balances(vec![(Account::Alice, 1000)])
		.build()
		.execute_with(|| {
			assert_ok!(ForeignAssets::force_create(
				Origin::root(),
				0u128,
				Account::Alice.into(),
				true,
				1
			));
			assert_eq!(
				precompiles().execute(
					Account::ForeignAssetId(0u128).into(),
					&EvmDataWriter::new_with_selector(Action::Allowance)
						.write(Address(Account::Alice.into()))
						.write(Address(Account::Bob.into()))
						.build(),
					None,
					&Context {
						address: Account::ForeignAssetId(0u128).into(),
						caller: Account::Alice.into(),
						apparent_value: From::from(0),
					},
					false,
				),
				Some(Ok(PrecompileOutput {
					exit_status: ExitSucceed::Returned,
					output: EvmDataWriter::new().write(U256::from(0u64)).build(),
					cost: 0u64,
					logs: Default::default(),
				}))
			);
		});
}

#[test]
fn transfer() {
	ExtBuilder::default()
		.with_balances(vec![(Account::Alice, 1000)])
		.build()
		.execute_with(|| {
			assert_ok!(ForeignAssets::force_create(
				Origin::root(),
				0u128,
				Account::Alice.into(),
				true,
				1
			));
			assert_ok!(ForeignAssets::mint(
				Origin::signed(Account::Alice),
				0u128,
				Account::Alice.into(),
				1000
			));

			assert_eq!(
				precompiles().execute(
					Account::ForeignAssetId(0u128).into(),
					&EvmDataWriter::new_with_selector(Action::Transfer)
						.write(Address(Account::Bob.into()))
						.write(U256::from(400))
						.build(),
					None,
					&Context {
						address: Account::ForeignAssetId(0u128).into(),
						caller: Account::Alice.into(),
						apparent_value: From::from(0),
					},
					false,
				),
				Some(Ok(PrecompileOutput {
					exit_status: ExitSucceed::Returned,
					output: EvmDataWriter::new().write(true).build(),
<<<<<<< HEAD
					cost: 83206756u64, // 1 weight => 1 gas in mock
					logs: LogsBuilder::new(Account::ForeignAssetId(0u128).into())
=======
					cost: 44001756u64, // 1 weight => 1 gas in mock
					logs: LogsBuilder::new(Account::AssetId(0u128).into())
>>>>>>> b9e228cb
						.log3(
							SELECTOR_LOG_TRANSFER,
							Account::Alice,
							Account::Bob,
							EvmDataWriter::new().write(U256::from(400)).build(),
						)
						.build(),
				}))
			);

			assert_eq!(
				precompiles().execute(
					Account::ForeignAssetId(0u128).into(),
					&EvmDataWriter::new_with_selector(Action::BalanceOf)
						.write(Address(Account::Bob.into()))
						.build(),
					None,
					&Context {
						address: Account::ForeignAssetId(0u128).into(),
						caller: Account::Bob.into(),
						apparent_value: From::from(0),
					},
					false,
				),
				Some(Ok(PrecompileOutput {
					exit_status: ExitSucceed::Returned,
					output: EvmDataWriter::new().write(U256::from(400)).build(),
					cost: Default::default(),
					logs: Default::default(),
				}))
			);

			assert_eq!(
				precompiles().execute(
					Account::ForeignAssetId(0u128).into(),
					&EvmDataWriter::new_with_selector(Action::BalanceOf)
						.write(Address(Account::Alice.into()))
						.build(),
					None,
					&Context {
						address: Account::ForeignAssetId(0u128).into(),
						caller: Account::Alice.into(),
						apparent_value: From::from(0),
					},
					false,
				),
				Some(Ok(PrecompileOutput {
					exit_status: ExitSucceed::Returned,
					output: EvmDataWriter::new().write(U256::from(600)).build(),
					cost: Default::default(),
					logs: Default::default(),
				}))
			);
		});
}

#[test]
fn transfer_not_enough_founds() {
	ExtBuilder::default()
		.with_balances(vec![(Account::Alice, 1000)])
		.build()
		.execute_with(|| {
			assert_ok!(ForeignAssets::force_create(
				Origin::root(),
				0u128,
				Account::Alice.into(),
				true,
				1
			));
			assert_ok!(ForeignAssets::mint(
				Origin::signed(Account::Alice),
				0u128,
				Account::Alice.into(),
				1
			));

			assert_matches!(
				precompiles().execute(
					Account::ForeignAssetId(0u128).into(),
					&EvmDataWriter::new_with_selector(Action::Transfer)
						.write(Address(Account::Charlie.into()))
						.write(U256::from(50))
						.build(),
					None,
					&Context {
						address: Account::ForeignAssetId(0u128).into(),
						caller: Account::Alice.into(),
						apparent_value: From::from(0),
					},
					false,
				),
				Some(Err(PrecompileFailure::Revert { output: str, ..}))
					if from_utf8(&str).unwrap()
						.contains("Dispatched call failed with error: DispatchErrorWithPostInfo")
					&& from_utf8(&str).unwrap().contains("BalanceLow")
			);
		});
}

#[test]
fn transfer_from() {
	ExtBuilder::default()
		.with_balances(vec![(Account::Alice, 1000)])
		.build()
		.execute_with(|| {
			assert_ok!(ForeignAssets::force_create(
				Origin::root(),
				0u128,
				Account::Alice.into(),
				true,
				1
			));
			assert_ok!(ForeignAssets::mint(
				Origin::signed(Account::Alice),
				0u128,
				Account::Alice.into(),
				1000
			));

			precompiles().execute(
				Account::ForeignAssetId(0u128).into(),
				&EvmDataWriter::new_with_selector(Action::Approve)
					.write(Address(Account::Bob.into()))
					.write(U256::from(500))
					.build(),
				None,
				&Context {
					address: Account::ForeignAssetId(0u128).into(),
					caller: Account::Alice.into(),
					apparent_value: From::from(0),
				},
				false,
			);

			assert_eq!(
				precompiles().execute(
					Account::ForeignAssetId(0u128).into(),
					&EvmDataWriter::new_with_selector(Action::TransferFrom)
						.write(Address(Account::Alice.into()))
						.write(Address(Account::Charlie.into()))
						.write(U256::from(400))
						.build(),
					None,
					&Context {
						address: Account::ForeignAssetId(0u128).into(),
						caller: Account::Bob.into(), // Bob is the one sending transferFrom!
						apparent_value: From::from(0),
					},
					false,
				),
				Some(Ok(PrecompileOutput {
					exit_status: ExitSucceed::Returned,
					output: EvmDataWriter::new().write(true).build(),
<<<<<<< HEAD
					cost: 107172756u64, // 1 weight => 1 gas in mock
					logs: LogsBuilder::new(Account::ForeignAssetId(0u128).into())
=======
					cost: 56268756u64, // 1 weight => 1 gas in mock
					logs: LogsBuilder::new(Account::AssetId(0u128).into())
>>>>>>> b9e228cb
						.log3(
							SELECTOR_LOG_TRANSFER,
							Account::Alice,
							Account::Charlie,
							EvmDataWriter::new().write(U256::from(400)).build(),
						)
						.build(),
				}))
			);

			assert_eq!(
				precompiles().execute(
					Account::ForeignAssetId(0u128).into(),
					&EvmDataWriter::new_with_selector(Action::BalanceOf)
						.write(Address(Account::Alice.into()))
						.build(),
					None,
					&Context {
						address: Account::ForeignAssetId(0u128).into(),
						caller: Account::Alice.into(),
						apparent_value: From::from(0),
					},
					false,
				),
				Some(Ok(PrecompileOutput {
					exit_status: ExitSucceed::Returned,
					output: EvmDataWriter::new().write(U256::from(600)).build(),
					cost: Default::default(),
					logs: Default::default(),
				}))
			);

			assert_eq!(
				precompiles().execute(
					Account::ForeignAssetId(0u128).into(),
					&EvmDataWriter::new_with_selector(Action::BalanceOf)
						.write(Address(Account::Bob.into()))
						.build(),
					None,
					&Context {
						address: Account::ForeignAssetId(0u128).into(),
						caller: Account::Bob.into(),
						apparent_value: From::from(0),
					},
					false,
				),
				Some(Ok(PrecompileOutput {
					exit_status: ExitSucceed::Returned,
					output: EvmDataWriter::new().write(U256::from(0)).build(),
					cost: Default::default(),
					logs: Default::default(),
				}))
			);

			assert_eq!(
				precompiles().execute(
					Account::ForeignAssetId(0u128).into(),
					&EvmDataWriter::new_with_selector(Action::BalanceOf)
						.write(Address(Account::Charlie.into()))
						.build(),
					None,
					&Context {
						address: Account::ForeignAssetId(0u128).into(),
						caller: Account::Charlie.into(),
						apparent_value: From::from(0),
					},
					false,
				),
				Some(Ok(PrecompileOutput {
					exit_status: ExitSucceed::Returned,
					output: EvmDataWriter::new().write(U256::from(400)).build(),
					cost: Default::default(),
					logs: Default::default(),
				}))
			);
		});
}

#[test]
fn transfer_from_non_incremental_approval() {
	ExtBuilder::default()
		.with_balances(vec![(Account::Alice, 1000)])
		.build()
		.execute_with(|| {
			assert_ok!(ForeignAssets::force_create(
				Origin::root(),
				0u128,
				Account::Alice.into(),
				true,
				1
			));
			assert_ok!(ForeignAssets::mint(
				Origin::signed(Account::Alice),
				0u128,
				Account::Alice.into(),
				1000
			));

			// We first approve 500
			assert_eq!(
				precompiles().execute(
					Account::ForeignAssetId(0u128).into(),
					&EvmDataWriter::new_with_selector(Action::Approve)
						.write(Address(Account::Bob.into()))
						.write(U256::from(500))
						.build(),
					None,
					&Context {
						address: Account::ForeignAssetId(0u128).into(),
						caller: Account::Alice.into(),
						apparent_value: From::from(0),
					},
					false,
				),
				Some(Ok(PrecompileOutput {
					exit_status: ExitSucceed::Returned,
					output: EvmDataWriter::new().write(true).build(),
<<<<<<< HEAD
					cost: 56999756u64,
					logs: LogsBuilder::new(Account::ForeignAssetId(0u128).into())
=======
					cost: 30832756u64,
					logs: LogsBuilder::new(Account::AssetId(0u128).into())
>>>>>>> b9e228cb
						.log3(
							SELECTOR_LOG_APPROVAL,
							Account::Alice,
							Account::Bob,
							EvmDataWriter::new().write(U256::from(500)).build(),
						)
						.build(),
				}))
			);

			// We then approve 300. Non-incremental, so this is
			// the approved new value
			// Additionally, the gas used in this approval is higher because we
			// need to clear the previous one
			assert_eq!(
				precompiles().execute(
					Account::ForeignAssetId(0u128).into(),
					&EvmDataWriter::new_with_selector(Action::Approve)
						.write(Address(Account::Bob.into()))
						.write(U256::from(300))
						.build(),
					None,
					&Context {
						address: Account::ForeignAssetId(0u128).into(),
						caller: Account::Alice.into(),
						apparent_value: From::from(0),
					},
					false,
				),
				Some(Ok(PrecompileOutput {
					exit_status: ExitSucceed::Returned,
					output: EvmDataWriter::new().write(true).build(),
<<<<<<< HEAD
					cost: 114357756u64,
					logs: LogsBuilder::new(Account::ForeignAssetId(0u128).into())
=======
					cost: 62796756u64,
					logs: LogsBuilder::new(Account::AssetId(0u128).into())
>>>>>>> b9e228cb
						.log3(
							SELECTOR_LOG_APPROVAL,
							Account::Alice,
							Account::Bob,
							EvmDataWriter::new().write(U256::from(300)).build(),
						)
						.build(),
				}))
			);

			// This should fail, as now the new approved quantity is 300
			assert_matches!(
				precompiles().execute(
					Account::ForeignAssetId(0u128).into(),
					&EvmDataWriter::new_with_selector(Action::TransferFrom)
						.write(Address(Account::Alice.into()))
						.write(Address(Account::Bob.into()))
						.write(U256::from(500))
						.build(),
					None,
					&Context {
						address: Account::ForeignAssetId(0u128).into(),
						caller: Account::Bob.into(), // Bob is the one sending transferFrom!
						apparent_value: From::from(0),
					},
					false,
				),
				Some(Err(PrecompileFailure::Revert { output, ..}))
				if output == b"Dispatched call failed with error: DispatchErrorWithPostInfo { \
					post_info: PostDispatchInfo { actual_weight: None, pays_fee: Pays::Yes }, \
					error: Module(ModuleError { index: 2, error: 10, message: Some(\"Unapproved\") }) }"
			);
		});
}

#[test]
fn transfer_from_above_allowance() {
	ExtBuilder::default()
		.with_balances(vec![(Account::Alice, 1000)])
		.build()
		.execute_with(|| {
			assert_ok!(ForeignAssets::force_create(
				Origin::root(),
				0u128,
				Account::Alice.into(),
				true,
				1
			));
			assert_ok!(ForeignAssets::mint(
				Origin::signed(Account::Alice),
				0u128,
				Account::Alice.into(),
				1000
			));

			precompiles().execute(
				Account::ForeignAssetId(0u128).into(),
				&EvmDataWriter::new_with_selector(Action::Approve)
					.write(Address(Account::Bob.into()))
					.write(U256::from(300))
					.build(),
				None,
				&Context {
					address: Account::ForeignAssetId(0u128).into(),
					caller: Account::Alice.into(),
					apparent_value: From::from(0),
				},
				false,
			);

			assert_matches!(
				precompiles().execute(
					Account::ForeignAssetId(0u128).into(),
					&EvmDataWriter::new_with_selector(Action::TransferFrom)
						.write(Address(Account::Alice.into()))
						.write(Address(Account::Bob.into()))
						.write(U256::from(400))
						.build(),
					None,
					&Context {
						address: Account::ForeignAssetId(0u128).into(),
						caller: Account::Bob.into(), // Bob is the one sending transferFrom!
						apparent_value: From::from(0),
					},
					false,
				),
				Some(Err(PrecompileFailure::Revert { output, ..}))
				if output == b"Dispatched call failed with error: DispatchErrorWithPostInfo { \
					post_info: PostDispatchInfo { actual_weight: None, pays_fee: Pays::Yes }, \
					error: Module(ModuleError { index: 2, error: 10, message: Some(\"Unapproved\") }) }"
			);
		});
}

#[test]
fn transfer_from_self() {
	ExtBuilder::default()
		.with_balances(vec![(Account::Alice, 1000)])
		.build()
		.execute_with(|| {
			assert_ok!(ForeignAssets::force_create(
				Origin::root(),
				0u128,
				Account::Alice.into(),
				true,
				1
			));
			assert_ok!(ForeignAssets::mint(
				Origin::signed(Account::Alice),
				0u128,
				Account::Alice.into(),
				1000
			));

			assert_eq!(
				precompiles().execute(
					Account::ForeignAssetId(0u128).into(),
					&EvmDataWriter::new_with_selector(Action::TransferFrom)
						.write(Address(Account::Alice.into()))
						.write(Address(Account::Bob.into()))
						.write(U256::from(400))
						.build(),
					None,
					&Context {
						address: Account::ForeignAssetId(0u128).into(),
						// Alice sending transferFrom herself, no need for allowance.
						caller: Account::Alice.into(),
						apparent_value: From::from(0),
					},
					false,
				),
				Some(Ok(PrecompileOutput {
					exit_status: ExitSucceed::Returned,
					output: EvmDataWriter::new().write(true).build(),
<<<<<<< HEAD
					cost: 83206756u64, // 1 weight => 1 gas in mock
					logs: LogsBuilder::new(Account::ForeignAssetId(0u128).into())
=======
					cost: 44001756u64, // 1 weight => 1 gas in mock
					logs: LogsBuilder::new(Account::AssetId(0u128).into())
>>>>>>> b9e228cb
						.log3(
							SELECTOR_LOG_TRANSFER,
							Account::Alice,
							Account::Bob,
							EvmDataWriter::new().write(U256::from(400)).build(),
						)
						.build(),
				}))
			);

			assert_eq!(
				precompiles().execute(
					Account::ForeignAssetId(0u128).into(),
					&EvmDataWriter::new_with_selector(Action::BalanceOf)
						.write(Address(Account::Alice.into()))
						.build(),
					None,
					&Context {
						address: Account::ForeignAssetId(0u128).into(),
						caller: Account::Alice.into(),
						apparent_value: From::from(0),
					},
					false,
				),
				Some(Ok(PrecompileOutput {
					exit_status: ExitSucceed::Returned,
					output: EvmDataWriter::new().write(U256::from(600)).build(),
					cost: Default::default(),
					logs: Default::default(),
				}))
			);

			assert_eq!(
				precompiles().execute(
					Account::ForeignAssetId(0u128).into(),
					&EvmDataWriter::new_with_selector(Action::BalanceOf)
						.write(Address(Account::Bob.into()))
						.build(),
					None,
					&Context {
						address: Account::ForeignAssetId(0u128).into(),
						caller: Account::Alice.into(),
						apparent_value: From::from(0),
					},
					false,
				),
				Some(Ok(PrecompileOutput {
					exit_status: ExitSucceed::Returned,
					output: EvmDataWriter::new().write(U256::from(400)).build(),
					cost: Default::default(),
					logs: Default::default(),
				}))
			);
		});
}

#[test]
fn get_metadata() {
	ExtBuilder::default()
		.with_balances(vec![(Account::Alice, 1000), (Account::Bob, 2500)])
		.build()
		.execute_with(|| {
			assert_ok!(ForeignAssets::force_create(
				Origin::root(),
				0u128,
				Account::Alice.into(),
				true,
				1
			));
			assert_ok!(ForeignAssets::force_set_metadata(
				Origin::root(),
				0u128,
				b"TestToken".to_vec(),
				b"Test".to_vec(),
				12,
				false
			));
			{
				assert_eq!(
					precompiles().execute(
						Account::ForeignAssetId(0u128).into(),
						&EvmDataWriter::new_with_selector(Action::Name).build(),
						None,
						&Context {
							address: Account::ForeignAssetId(0u128).into(),
							// Alice sending transferFrom herself, no need for allowance.
							caller: Account::Alice.into(),
							apparent_value: From::from(0),
						},
						false,
					),
					Some(Ok(PrecompileOutput {
						exit_status: ExitSucceed::Returned,
						output: EvmDataWriter::new()
							.write::<Bytes>("TestToken".into())
							.build(),
						cost: Default::default(),
						logs: Default::default(),
					}))
				);

				assert_eq!(
					precompiles().execute(
						Account::ForeignAssetId(0u128).into(),
						&EvmDataWriter::new_with_selector(Action::Symbol).build(),
						None,
						&Context {
							address: Account::ForeignAssetId(0u128).into(),
							// Alice sending transferFrom herself, no need for allowance.
							caller: Account::Alice.into(),
							apparent_value: From::from(0),
						},
						false,
					),
					Some(Ok(PrecompileOutput {
						exit_status: ExitSucceed::Returned,
						output: EvmDataWriter::new().write::<Bytes>("Test".into()).build(),
						cost: Default::default(),
						logs: Default::default(),
					}))
				);

				assert_eq!(
					precompiles().execute(
						Account::ForeignAssetId(0u128).into(),
						&EvmDataWriter::new_with_selector(Action::Decimals).build(),
						None,
						&Context {
							address: Account::ForeignAssetId(0u128).into(),
							// Alice sending transferFrom herself, no need for allowance.
							caller: Account::Alice.into(),
							apparent_value: From::from(0),
						},
						false,
					),
					Some(Ok(PrecompileOutput {
						exit_status: ExitSucceed::Returned,
						output: EvmDataWriter::new().write(12u8).build(),
						cost: Default::default(),
						logs: Default::default(),
					}))
				);
			};
		});
}

#[test]
fn local_functions_cannot_be_accessed_by_foreign_assets() {
	ExtBuilder::default()
		.with_balances(vec![(Account::Alice, 1000), (Account::Bob, 2500)])
		.build()
		.execute_with(|| {
			assert_ok!(ForeignAssets::force_create(
				Origin::root(),
				0u128,
				Account::Alice.into(),
				true,
				1
			));
			assert_ok!(ForeignAssets::force_set_metadata(
				Origin::root(),
				0u128,
				b"TestToken".to_vec(),
				b"Test".to_vec(),
				12,
				false
			));
			{
				assert_matches!(
					precompiles().execute(
						Account::ForeignAssetId(0u128).into(),
						&EvmDataWriter::new_with_selector(Action::Mint)
							.write(Address(Account::Bob.into()))
							.write(U256::from(400))
							.build(),
						None,
						&Context {
							address: Account::ForeignAssetId(0u128).into(),
							caller: Account::Alice.into(),
							apparent_value: From::from(0),
						},
						false,
					),
					Some(Err(PrecompileFailure::Revert { output, .. }))
					if output == b"unknown selector"
				);
			};
			{
				assert_matches!(
					precompiles().execute(
						Account::ForeignAssetId(0u128).into(),
						&EvmDataWriter::new_with_selector(Action::Burn)
							.write(Address(Account::Bob.into()))
							.write(U256::from(400))
							.build(),
						None,
						&Context {
							address: Account::ForeignAssetId(0u128).into(),
							caller: Account::Alice.into(),
							apparent_value: From::from(0),
						},
						false,
					),
					Some(Err(PrecompileFailure::Revert { output, .. }))
					if output == b"unknown selector"
				);
			};
		});
}

#[test]
fn mint_local_assets() {
	ExtBuilder::default()
		.with_balances(vec![(Account::Alice, 1000), (Account::Bob, 2500)])
		.build()
		.execute_with(|| {
			assert_ok!(LocalAssets::force_create(
				Origin::root(),
				0u128,
				Account::Alice.into(),
				true,
				1
			));
			assert_ok!(LocalAssets::force_set_metadata(
				Origin::root(),
				0u128,
				b"TestToken".to_vec(),
				b"Test".to_vec(),
				12,
				false
			));
			{
				assert_eq!(
					precompiles().execute(
						Account::LocalAssetId(0u128).into(),
						&EvmDataWriter::new_with_selector(Action::Mint)
							.write(Address(Account::Bob.into()))
							.write(U256::from(400))
							.build(),
						None,
						&Context {
							address: Account::LocalAssetId(0u128).into(),
							caller: Account::Alice.into(),
							apparent_value: From::from(0),
						},
						false,
					),
					Some(Ok(PrecompileOutput {
						exit_status: ExitSucceed::Returned,
						output: EvmDataWriter::new().write(true).build(),
						cost: 47914756u64, // 1 weight => 1 gas in mock
						logs: LogsBuilder::new(Account::LocalAssetId(0u128).into())
							.log3(
								SELECTOR_LOG_TRANSFER,
								Account::Zero,
								Account::Bob,
								EvmDataWriter::new().write(U256::from(400)).build(),
							)
							.build(),
					}))
				);

				assert_eq!(
					precompiles().execute(
						Account::LocalAssetId(0u128).into(),
						&EvmDataWriter::new_with_selector(Action::BalanceOf)
							.write(Address(Account::Bob.into()))
							.build(),
						None,
						&Context {
							address: Account::LocalAssetId(0u128).into(),
							caller: Account::Bob.into(),
							apparent_value: From::from(0),
						},
						false,
					),
					Some(Ok(PrecompileOutput {
						exit_status: ExitSucceed::Returned,
						output: EvmDataWriter::new().write(U256::from(400)).build(),
						cost: Default::default(),
						logs: Default::default(),
					}))
				);
			};
		});
}

#[test]
fn burn_local_assets() {
	ExtBuilder::default()
		.with_balances(vec![(Account::Alice, 1000), (Account::Bob, 2500)])
		.build()
		.execute_with(|| {
			assert_ok!(LocalAssets::force_create(
				Origin::root(),
				0u128,
				Account::Alice.into(),
				true,
				1
			));
			assert_ok!(LocalAssets::force_set_metadata(
				Origin::root(),
				0u128,
				b"TestToken".to_vec(),
				b"Test".to_vec(),
				12,
				false
			));
			assert_ok!(LocalAssets::mint(
				Origin::signed(Account::Alice),
				0u128,
				Account::Alice.into(),
				1000
			));
			{
				assert_eq!(
					precompiles().execute(
						Account::LocalAssetId(0u128).into(),
						&EvmDataWriter::new_with_selector(Action::Burn)
							.write(Address(Account::Alice.into()))
							.write(U256::from(400))
							.build(),
						None,
						&Context {
							address: Account::LocalAssetId(0u128).into(),
							caller: Account::Alice.into(),
							apparent_value: From::from(0),
						},
						false,
					),
					Some(Ok(PrecompileOutput {
						exit_status: ExitSucceed::Returned,
						output: EvmDataWriter::new().write(true).build(),
						cost: 55760756u64, // 1 weight => 1 gas in mock
						logs: LogsBuilder::new(Account::LocalAssetId(0u128).into())
							.log3(
								SELECTOR_LOG_TRANSFER,
								Account::Alice,
								Account::Zero,
								EvmDataWriter::new().write(U256::from(400)).build(),
							)
							.build(),
					}))
				);

				assert_eq!(
					precompiles().execute(
						Account::LocalAssetId(0u128).into(),
						&EvmDataWriter::new_with_selector(Action::BalanceOf)
							.write(Address(Account::Alice.into()))
							.build(),
						None,
						&Context {
							address: Account::LocalAssetId(0u128).into(),
							caller: Account::Alice.into(),
							apparent_value: From::from(0),
						},
						false,
					),
					Some(Ok(PrecompileOutput {
						exit_status: ExitSucceed::Returned,
						output: EvmDataWriter::new().write(U256::from(600)).build(),
						cost: Default::default(),
						logs: Default::default(),
					}))
				);
			};
		});
}

#[test]
fn freeze_local_assets() {
	ExtBuilder::default()
		.with_balances(vec![(Account::Alice, 1000), (Account::Bob, 2500)])
		.build()
		.execute_with(|| {
			assert_ok!(LocalAssets::force_create(
				Origin::root(),
				0u128,
				Account::Alice.into(),
				true,
				1
			));
			assert_ok!(LocalAssets::force_set_metadata(
				Origin::root(),
				0u128,
				b"TestToken".to_vec(),
				b"Test".to_vec(),
				12,
				false
			));
			assert_ok!(LocalAssets::mint(
				Origin::signed(Account::Alice),
				0u128,
				Account::Bob.into(),
				1000
			));
			{
				assert_eq!(
					precompiles().execute(
						Account::LocalAssetId(0u128).into(),
						&EvmDataWriter::new_with_selector(Action::Freeze)
							.write(Address(Account::Bob.into()))
							.build(),
						None,
						&Context {
							address: Account::LocalAssetId(0u128).into(),
							caller: Account::Alice.into(),
							apparent_value: From::from(0),
						},
						false,
					),
					Some(Ok(PrecompileOutput {
						exit_status: ExitSucceed::Returned,
						output: EvmDataWriter::new().write(true).build(),
						cost: 32845000u64, // 1 weight => 1 gas in mock
						logs: vec![],
					}))
				);

				assert_matches!(
					precompiles().execute(
						Account::LocalAssetId(0u128).into(),
						&EvmDataWriter::new_with_selector(Action::Transfer)
							.write(Address(Account::Alice.into()))
							.write(U256::from(400))
							.build(),
						None,
						&Context {
							address: Account::LocalAssetId(0u128).into(),
							caller: Account::Bob.into(),
							apparent_value: From::from(0),
						},
						false,
					),
					Some(Err(PrecompileFailure::Revert { output: str, ..}))
						if from_utf8(&str).unwrap()
							.contains("Dispatched call failed with error: DispatchErrorWithPostInfo")
						&& from_utf8(&str).unwrap().contains("Frozen")
				);
			};
		});
}

#[test]
fn thaw_local_assets() {
	ExtBuilder::default()
		.with_balances(vec![(Account::Alice, 1000), (Account::Bob, 2500)])
		.build()
		.execute_with(|| {
			assert_ok!(LocalAssets::force_create(
				Origin::root(),
				0u128,
				Account::Alice.into(),
				true,
				1
			));
			assert_ok!(LocalAssets::force_set_metadata(
				Origin::root(),
				0u128,
				b"TestToken".to_vec(),
				b"Test".to_vec(),
				12,
				false
			));
			assert_ok!(LocalAssets::mint(
				Origin::signed(Account::Alice),
				0u128,
				Account::Bob.into(),
				1000
			));
			{
				assert_eq!(
					precompiles().execute(
						Account::LocalAssetId(0u128).into(),
						&EvmDataWriter::new_with_selector(Action::Freeze)
							.write(Address(Account::Bob.into()))
							.build(),
						None,
						&Context {
							address: Account::LocalAssetId(0u128).into(),
							caller: Account::Alice.into(),
							apparent_value: From::from(0),
						},
						false,
					),
					Some(Ok(PrecompileOutput {
						exit_status: ExitSucceed::Returned,
						output: EvmDataWriter::new().write(true).build(),
						cost: 32845000u64, // 1 weight => 1 gas in mock
						logs: vec![],
					}))
				);

				assert_eq!(
					precompiles().execute(
						Account::LocalAssetId(0u128).into(),
						&EvmDataWriter::new_with_selector(Action::Thaw)
							.write(Address(Account::Bob.into()))
							.build(),
						None,
						&Context {
							address: Account::LocalAssetId(0u128).into(),
							caller: Account::Alice.into(),
							apparent_value: From::from(0),
						},
						false,
					),
					Some(Ok(PrecompileOutput {
						exit_status: ExitSucceed::Returned,
						output: EvmDataWriter::new().write(true).build(),
						cost: 33303000u64, // 1 weight => 1 gas in mock
						logs: vec![],
					}))
				);

				assert_eq!(
					precompiles().execute(
						Account::LocalAssetId(0u128).into(),
						&EvmDataWriter::new_with_selector(Action::Transfer)
							.write(Address(Account::Alice.into()))
							.write(U256::from(400))
							.build(),
						None,
						&Context {
							address: Account::LocalAssetId(0u128).into(),
							caller: Account::Bob.into(),
							apparent_value: From::from(0),
						},
						false,
					),
					Some(Ok(PrecompileOutput {
						exit_status: ExitSucceed::Returned,
						output: EvmDataWriter::new().write(true).build(),
						cost: 83206756u64, // 1 weight => 1 gas in mock
						logs: LogsBuilder::new(Account::LocalAssetId(0u128).into())
							.log3(
								SELECTOR_LOG_TRANSFER,
								Account::Bob,
								Account::Alice,
								EvmDataWriter::new().write(U256::from(400)).build(),
							)
							.build(),
					}))
				);
			};
		});
}

#[test]
fn freeze_asset_local_asset() {
	ExtBuilder::default()
		.with_balances(vec![(Account::Alice, 1000), (Account::Bob, 2500)])
		.build()
		.execute_with(|| {
			assert_ok!(LocalAssets::force_create(
				Origin::root(),
				0u128,
				Account::Alice.into(),
				true,
				1
			));
			assert_ok!(LocalAssets::force_set_metadata(
				Origin::root(),
				0u128,
				b"TestToken".to_vec(),
				b"Test".to_vec(),
				12,
				false
			));
			assert_ok!(LocalAssets::mint(
				Origin::signed(Account::Alice),
				0u128,
				Account::Bob.into(),
				1000
			));
			{
				assert_eq!(
					precompiles().execute(
						Account::LocalAssetId(0u128).into(),
						&EvmDataWriter::new_with_selector(Action::FreezeAsset).build(),
						None,
						&Context {
							address: Account::LocalAssetId(0u128).into(),
							caller: Account::Alice.into(),
							apparent_value: From::from(0),
						},
						false,
					),
					Some(Ok(PrecompileOutput {
						exit_status: ExitSucceed::Returned,
						output: EvmDataWriter::new().write(true).build(),
						cost: 23434000u64, // 1 weight => 1 gas in mock
						logs: vec![],
					}))
				);

				assert_matches!(
					precompiles().execute(
						Account::LocalAssetId(0u128).into(),
						&EvmDataWriter::new_with_selector(Action::Transfer)
							.write(Address(Account::Alice.into()))
							.write(U256::from(400))
							.build(),
						None,
						&Context {
							address: Account::LocalAssetId(0u128).into(),
							caller: Account::Bob.into(),
							apparent_value: From::from(0),
						},
						false,
					),
					Some(Err(PrecompileFailure::Revert { output: str, ..}))
						if from_utf8(&str).unwrap()
							.contains("Dispatched call failed with error: DispatchErrorWithPostInfo")
						&& from_utf8(&str).unwrap().contains("Frozen")
				);
			};
		});
}

#[test]
fn thaw_asset_local_assets() {
	ExtBuilder::default()
		.with_balances(vec![(Account::Alice, 1000), (Account::Bob, 2500)])
		.build()
		.execute_with(|| {
			assert_ok!(LocalAssets::force_create(
				Origin::root(),
				0u128,
				Account::Alice.into(),
				true,
				1
			));
			assert_ok!(LocalAssets::force_set_metadata(
				Origin::root(),
				0u128,
				b"TestToken".to_vec(),
				b"Test".to_vec(),
				12,
				false
			));
			assert_ok!(LocalAssets::mint(
				Origin::signed(Account::Alice),
				0u128,
				Account::Bob.into(),
				1000
			));
			{
				assert_eq!(
					precompiles().execute(
						Account::LocalAssetId(0u128).into(),
						&EvmDataWriter::new_with_selector(Action::FreezeAsset).build(),
						None,
						&Context {
							address: Account::LocalAssetId(0u128).into(),
							caller: Account::Alice.into(),
							apparent_value: From::from(0),
						},
						false,
					),
					Some(Ok(PrecompileOutput {
						exit_status: ExitSucceed::Returned,
						output: EvmDataWriter::new().write(true).build(),
						cost: 23434000u64, // 1 weight => 1 gas in mock
						logs: vec![],
					}))
				);

				assert_eq!(
					precompiles().execute(
						Account::LocalAssetId(0u128).into(),
						&EvmDataWriter::new_with_selector(Action::ThawAsset).build(),
						None,
						&Context {
							address: Account::LocalAssetId(0u128).into(),
							caller: Account::Alice.into(),
							apparent_value: From::from(0),
						},
						false,
					),
					Some(Ok(PrecompileOutput {
						exit_status: ExitSucceed::Returned,
						output: EvmDataWriter::new().write(true).build(),
						cost: 24173000u64, // 1 weight => 1 gas in mock
						logs: vec![],
					}))
				);

				assert_eq!(
					precompiles().execute(
						Account::LocalAssetId(0u128).into(),
						&EvmDataWriter::new_with_selector(Action::Transfer)
							.write(Address(Account::Alice.into()))
							.write(U256::from(400))
							.build(),
						None,
						&Context {
							address: Account::LocalAssetId(0u128).into(),
							caller: Account::Bob.into(),
							apparent_value: From::from(0),
						},
						false,
					),
					Some(Ok(PrecompileOutput {
						exit_status: ExitSucceed::Returned,
						output: EvmDataWriter::new().write(true).build(),
						cost: 83206756u64, // 1 weight => 1 gas in mock
						logs: LogsBuilder::new(Account::LocalAssetId(0u128).into())
							.log3(
								SELECTOR_LOG_TRANSFER,
								Account::Bob,
								Account::Alice,
								EvmDataWriter::new().write(U256::from(400)).build(),
							)
							.build(),
					}))
				);
			};
		});
}

#[test]
fn transfer_ownership_local_assets() {
	ExtBuilder::default()
		.with_balances(vec![(Account::Alice, 1000), (Account::Bob, 2500)])
		.build()
		.execute_with(|| {
			assert_ok!(LocalAssets::force_create(
				Origin::root(),
				0u128,
				Account::Alice.into(),
				true,
				1
			));
			assert_ok!(LocalAssets::force_set_metadata(
				Origin::root(),
				0u128,
				b"TestToken".to_vec(),
				b"Test".to_vec(),
				12,
				false
			));
			{
				assert_eq!(
					precompiles().execute(
						Account::LocalAssetId(0u128).into(),
						&EvmDataWriter::new_with_selector(Action::TransferOwnership)
							.write(Address(Account::Bob.into()))
							.build(),
						None,
						&Context {
							address: Account::LocalAssetId(0u128).into(),
							caller: Account::Alice.into(),
							apparent_value: From::from(0),
						},
						false,
					),
					Some(Ok(PrecompileOutput {
						exit_status: ExitSucceed::Returned,
						output: EvmDataWriter::new().write(true).build(),
						cost: 27466000u64, // 1 weight => 1 gas in mock
						logs: vec![],
					}))
				);

				// Now Bob should be able to change ownership, and not Alice
				assert_matches!(
					precompiles().execute(
						Account::LocalAssetId(0u128).into(),
						&EvmDataWriter::new_with_selector(Action::TransferOwnership)
							.write(Address(Account::Bob.into()))
							.build(),
						None,
						&Context {
							address: Account::LocalAssetId(0u128).into(),
							caller: Account::Alice.into(),
							apparent_value: From::from(0),
						},
						false,
					),
					Some(Err(PrecompileFailure::Revert { output: str, ..}))
						if from_utf8(&str).unwrap()
							.contains("Dispatched call failed with error: DispatchErrorWithPostInfo")
						&& from_utf8(&str).unwrap().contains("NoPermission")
				);

				assert_eq!(
					precompiles().execute(
						Account::LocalAssetId(0u128).into(),
						&EvmDataWriter::new_with_selector(Action::TransferOwnership)
							.write(Address(Account::Alice.into()))
							.build(),
						None,
						&Context {
							address: Account::LocalAssetId(0u128).into(),
							caller: Account::Bob.into(),
							apparent_value: From::from(0),
						},
						false,
					),
					Some(Ok(PrecompileOutput {
						exit_status: ExitSucceed::Returned,
						output: EvmDataWriter::new().write(true).build(),
						cost: 27466000u64, // 1 weight => 1 gas in mock
						logs: vec![],
					}))
				);
			};
		});
}

#[test]
fn set_team_local_assets() {
	ExtBuilder::default()
		.with_balances(vec![(Account::Alice, 1000), (Account::Bob, 2500)])
		.build()
		.execute_with(|| {
			assert_ok!(LocalAssets::force_create(
				Origin::root(),
				0u128,
				Account::Alice.into(),
				true,
				1
			));
			assert_ok!(LocalAssets::force_set_metadata(
				Origin::root(),
				0u128,
				b"TestToken".to_vec(),
				b"Test".to_vec(),
				12,
				false
			));
			{
				assert_eq!(
					precompiles().execute(
						Account::LocalAssetId(0u128).into(),
						&EvmDataWriter::new_with_selector(Action::SetTeam)
							.write(Address(Account::Bob.into()))
							.write(Address(Account::Bob.into()))
							.write(Address(Account::Bob.into()))
							.build(),
						None,
						&Context {
							address: Account::LocalAssetId(0u128).into(),
							caller: Account::Alice.into(),
							apparent_value: From::from(0),
						},
						false,
					),
					Some(Ok(PrecompileOutput {
						exit_status: ExitSucceed::Returned,
						output: EvmDataWriter::new().write(true).build(),
						cost: 24608000u64, // 1 weight => 1 gas in mock
						logs: vec![],
					}))
				);

				// Now Bob should be able to mint, and not Alice
				assert_matches!(
					precompiles().execute(
						Account::LocalAssetId(0u128).into(),
						&EvmDataWriter::new_with_selector(Action::Mint)
							.write(Address(Account::Bob.into()))
							.write(U256::from(400))
							.build(),
						None,
						&Context {
							address: Account::LocalAssetId(0u128).into(),
							caller: Account::Alice.into(),
							apparent_value: From::from(0),
						},
						false,
					),
					Some(Err(PrecompileFailure::Revert { output: str, ..}))
						if from_utf8(&str).unwrap()
							.contains("Dispatched call failed with error: DispatchErrorWithPostInfo")
						&& from_utf8(&str).unwrap().contains("NoPermission")
				);

				assert_eq!(
					precompiles().execute(
						Account::LocalAssetId(0u128).into(),
						&EvmDataWriter::new_with_selector(Action::Mint)
							.write(Address(Account::Bob.into()))
							.write(U256::from(400))
							.build(),
						None,
						&Context {
							address: Account::LocalAssetId(0u128).into(),
							caller: Account::Bob.into(),
							apparent_value: From::from(0),
						},
						false,
					),
					Some(Ok(PrecompileOutput {
						exit_status: ExitSucceed::Returned,
						output: EvmDataWriter::new().write(true).build(),
						cost: 47914756u64, // 1 weight => 1 gas in mock
						logs: LogsBuilder::new(Account::LocalAssetId(0u128).into())
							.log3(
								SELECTOR_LOG_TRANSFER,
								Account::Zero,
								Account::Bob,
								EvmDataWriter::new().write(U256::from(400)).build(),
							)
							.build(),
					}))
				);

				assert_eq!(
					precompiles().execute(
						Account::LocalAssetId(0u128).into(),
						&EvmDataWriter::new_with_selector(Action::BalanceOf)
							.write(Address(Account::Bob.into()))
							.build(),
						None,
						&Context {
							address: Account::LocalAssetId(0u128).into(),
							caller: Account::Bob.into(),
							apparent_value: From::from(0),
						},
						false,
					),
					Some(Ok(PrecompileOutput {
						exit_status: ExitSucceed::Returned,
						output: EvmDataWriter::new().write(U256::from(400)).build(),
						cost: Default::default(),
						logs: Default::default(),
					}))
				);
			};
		});
}

#[test]
fn set_metadata() {
	ExtBuilder::default()
		.with_balances(vec![(Account::Alice, 1000), (Account::Bob, 2500)])
		.build()
		.execute_with(|| {
			assert_ok!(LocalAssets::force_create(
				Origin::root(),
				0u128,
				Account::Alice.into(),
				true,
				1
			));
			assert_ok!(LocalAssets::force_set_metadata(
				Origin::root(),
				0u128,
				b"TestToken".to_vec(),
				b"Test".to_vec(),
				12,
				false
			));
			{
				assert_eq!(
					precompiles().execute(
						Account::LocalAssetId(0u128).into(),
						&EvmDataWriter::new_with_selector(Action::SetMetadata)
							.write::<Bytes>("TestToken".into())
							.write::<Bytes>("Test".into())
							.write::<u8>(12)
							.build(),
						None,
						&Context {
							address: Account::LocalAssetId(0u128).into(),
							caller: Account::Alice.into(),
							apparent_value: From::from(0),
						},
						false,
					),
					Some(Ok(PrecompileOutput {
						exit_status: ExitSucceed::Returned,
						output: EvmDataWriter::new().write(true).build(),
						cost: 49548000u64, // 1 weight => 1 gas in mock
						logs: vec![],
					}))
				);

				assert_eq!(
					precompiles().execute(
						Account::LocalAssetId(0u128).into(),
						&EvmDataWriter::new_with_selector(Action::Name).build(),
						None,
						&Context {
							address: Account::LocalAssetId(0u128).into(),
							// Alice sending transferFrom herself, no need for allowance.
							caller: Account::Alice.into(),
							apparent_value: From::from(0),
						},
						false,
					),
					Some(Ok(PrecompileOutput {
						exit_status: ExitSucceed::Returned,
						output: EvmDataWriter::new()
							.write::<Bytes>("TestToken".into())
							.build(),
						cost: Default::default(),
						logs: Default::default(),
					}))
				);

				assert_eq!(
					precompiles().execute(
						Account::LocalAssetId(0u128).into(),
						&EvmDataWriter::new_with_selector(Action::Symbol).build(),
						None,
						&Context {
							address: Account::LocalAssetId(0u128).into(),
							// Alice sending transferFrom herself, no need for allowance.
							caller: Account::Alice.into(),
							apparent_value: From::from(0),
						},
						false,
					),
					Some(Ok(PrecompileOutput {
						exit_status: ExitSucceed::Returned,
						output: EvmDataWriter::new().write::<Bytes>("Test".into()).build(),
						cost: Default::default(),
						logs: Default::default(),
					}))
				);

				assert_eq!(
					precompiles().execute(
						Account::LocalAssetId(0u128).into(),
						&EvmDataWriter::new_with_selector(Action::Decimals).build(),
						None,
						&Context {
							address: Account::LocalAssetId(0u128).into(),
							// Alice sending transferFrom herself, no need for allowance.
							caller: Account::Alice.into(),
							apparent_value: From::from(0),
						},
						false,
					),
					Some(Ok(PrecompileOutput {
						exit_status: ExitSucceed::Returned,
						output: EvmDataWriter::new().write(12u8).build(),
						cost: Default::default(),
						logs: Default::default(),
					}))
				);
			};
		});
}

#[test]
fn clear_metadata() {
	ExtBuilder::default()
		.with_balances(vec![(Account::Alice, 1000), (Account::Bob, 2500)])
		.build()
		.execute_with(|| {
			assert_ok!(LocalAssets::force_create(
				Origin::root(),
				0u128,
				Account::Alice.into(),
				true,
				1
			));
			assert_ok!(LocalAssets::force_set_metadata(
				Origin::root(),
				0u128,
				b"TestToken".to_vec(),
				b"Test".to_vec(),
				12,
				false
			));
			{
				assert_eq!(
					precompiles().execute(
						Account::LocalAssetId(0u128).into(),
						&EvmDataWriter::new_with_selector(Action::SetMetadata)
							.write::<Bytes>("TestToken".into())
							.write::<Bytes>("Test".into())
							.write::<u8>(12)
							.build(),
						None,
						&Context {
							address: Account::LocalAssetId(0u128).into(),
							caller: Account::Alice.into(),
							apparent_value: From::from(0),
						},
						false,
					),
					Some(Ok(PrecompileOutput {
						exit_status: ExitSucceed::Returned,
						output: EvmDataWriter::new().write(true).build(),
						cost: 49548000u64, // 1 weight => 1 gas in mock
						logs: vec![],
					}))
				);

				assert_eq!(
					precompiles().execute(
						Account::LocalAssetId(0u128).into(),
						&EvmDataWriter::new_with_selector(Action::ClearMetadata).build(),
						None,
						&Context {
							address: Account::LocalAssetId(0u128).into(),
							caller: Account::Alice.into(),
							apparent_value: From::from(0),
						},
						false,
					),
					Some(Ok(PrecompileOutput {
						exit_status: ExitSucceed::Returned,
						output: EvmDataWriter::new().write(true).build(),
						cost: 48163000u64, // 1 weight => 1 gas in mock
						logs: vec![],
					}))
				);

				assert_eq!(
					precompiles().execute(
						Account::LocalAssetId(0u128).into(),
						&EvmDataWriter::new_with_selector(Action::Name).build(),
						None,
						&Context {
							address: Account::LocalAssetId(0u128).into(),
							caller: Account::Alice.into(),
							apparent_value: From::from(0),
						},
						false,
					),
					Some(Ok(PrecompileOutput {
						exit_status: ExitSucceed::Returned,
						output: EvmDataWriter::new().write::<Bytes>("".into()).build(),
						cost: Default::default(),
						logs: Default::default(),
					}))
				);

				assert_eq!(
					precompiles().execute(
						Account::LocalAssetId(0u128).into(),
						&EvmDataWriter::new_with_selector(Action::Symbol).build(),
						None,
						&Context {
							address: Account::LocalAssetId(0u128).into(),
							caller: Account::Alice.into(),
							apparent_value: From::from(0),
						},
						false,
					),
					Some(Ok(PrecompileOutput {
						exit_status: ExitSucceed::Returned,
						output: EvmDataWriter::new().write::<Bytes>("".into()).build(),
						cost: Default::default(),
						logs: Default::default(),
					}))
				);

				assert_eq!(
					precompiles().execute(
						Account::LocalAssetId(0u128).into(),
						&EvmDataWriter::new_with_selector(Action::Decimals).build(),
						None,
						&Context {
							address: Account::LocalAssetId(0u128).into(),
							caller: Account::Alice.into(),
							apparent_value: From::from(0),
						},
						false,
					),
					Some(Ok(PrecompileOutput {
						exit_status: ExitSucceed::Returned,
						output: EvmDataWriter::new().write(0u8).build(),
						cost: Default::default(),
						logs: Default::default(),
					}))
				);
			};
		});
}<|MERGE_RESOLUTION|>--- conflicted
+++ resolved
@@ -272,13 +272,8 @@
 				Some(Ok(PrecompileOutput {
 					exit_status: ExitSucceed::Returned,
 					output: EvmDataWriter::new().write(true).build(),
-<<<<<<< HEAD
-					cost: 56999756u64,
+					cost: 30832756u64,
 					logs: LogsBuilder::new(Account::ForeignAssetId(0u128).into())
-=======
-					cost: 30832756u64,
-					logs: LogsBuilder::new(Account::AssetId(0u128).into())
->>>>>>> b9e228cb
 						.log3(
 							SELECTOR_LOG_APPROVAL,
 							Account::Alice,
@@ -329,13 +324,8 @@
 				Some(Ok(PrecompileOutput {
 					exit_status: ExitSucceed::Returned,
 					output: EvmDataWriter::new().write(true).build(),
-<<<<<<< HEAD
-					cost: 56999756u64,
+					cost: 30832756u64,
 					logs: LogsBuilder::new(Account::ForeignAssetId(0u128).into())
-=======
-					cost: 30832756u64,
-					logs: LogsBuilder::new(Account::AssetId(0u128).into())
->>>>>>> b9e228cb
 						.log3(
 							SELECTOR_LOG_APPROVAL,
 							Account::Alice,
@@ -507,13 +497,8 @@
 				Some(Ok(PrecompileOutput {
 					exit_status: ExitSucceed::Returned,
 					output: EvmDataWriter::new().write(true).build(),
-<<<<<<< HEAD
-					cost: 83206756u64, // 1 weight => 1 gas in mock
+					cost: 44001756u64, // 1 weight => 1 gas in mock
 					logs: LogsBuilder::new(Account::ForeignAssetId(0u128).into())
-=======
-					cost: 44001756u64, // 1 weight => 1 gas in mock
-					logs: LogsBuilder::new(Account::AssetId(0u128).into())
->>>>>>> b9e228cb
 						.log3(
 							SELECTOR_LOG_TRANSFER,
 							Account::Alice,
@@ -667,13 +652,8 @@
 				Some(Ok(PrecompileOutput {
 					exit_status: ExitSucceed::Returned,
 					output: EvmDataWriter::new().write(true).build(),
-<<<<<<< HEAD
-					cost: 107172756u64, // 1 weight => 1 gas in mock
+					cost: 56268756u64, // 1 weight => 1 gas in mock
 					logs: LogsBuilder::new(Account::ForeignAssetId(0u128).into())
-=======
-					cost: 56268756u64, // 1 weight => 1 gas in mock
-					logs: LogsBuilder::new(Account::AssetId(0u128).into())
->>>>>>> b9e228cb
 						.log3(
 							SELECTOR_LOG_TRANSFER,
 							Account::Alice,
@@ -791,13 +771,8 @@
 				Some(Ok(PrecompileOutput {
 					exit_status: ExitSucceed::Returned,
 					output: EvmDataWriter::new().write(true).build(),
-<<<<<<< HEAD
-					cost: 56999756u64,
+					cost: 30832756u64,
 					logs: LogsBuilder::new(Account::ForeignAssetId(0u128).into())
-=======
-					cost: 30832756u64,
-					logs: LogsBuilder::new(Account::AssetId(0u128).into())
->>>>>>> b9e228cb
 						.log3(
 							SELECTOR_LOG_APPROVAL,
 							Account::Alice,
@@ -830,13 +805,8 @@
 				Some(Ok(PrecompileOutput {
 					exit_status: ExitSucceed::Returned,
 					output: EvmDataWriter::new().write(true).build(),
-<<<<<<< HEAD
-					cost: 114357756u64,
+					cost: 62796756u64,
 					logs: LogsBuilder::new(Account::ForeignAssetId(0u128).into())
-=======
-					cost: 62796756u64,
-					logs: LogsBuilder::new(Account::AssetId(0u128).into())
->>>>>>> b9e228cb
 						.log3(
 							SELECTOR_LOG_APPROVAL,
 							Account::Alice,
@@ -971,13 +941,8 @@
 				Some(Ok(PrecompileOutput {
 					exit_status: ExitSucceed::Returned,
 					output: EvmDataWriter::new().write(true).build(),
-<<<<<<< HEAD
-					cost: 83206756u64, // 1 weight => 1 gas in mock
+					cost: 44001756u64, // 1 weight => 1 gas in mock
 					logs: LogsBuilder::new(Account::ForeignAssetId(0u128).into())
-=======
-					cost: 44001756u64, // 1 weight => 1 gas in mock
-					logs: LogsBuilder::new(Account::AssetId(0u128).into())
->>>>>>> b9e228cb
 						.log3(
 							SELECTOR_LOG_TRANSFER,
 							Account::Alice,
@@ -1228,7 +1193,7 @@
 					Some(Ok(PrecompileOutput {
 						exit_status: ExitSucceed::Returned,
 						output: EvmDataWriter::new().write(true).build(),
-						cost: 47914756u64, // 1 weight => 1 gas in mock
+						cost: 26633756u64, // 1 weight => 1 gas in mock
 						logs: LogsBuilder::new(Account::LocalAssetId(0u128).into())
 							.log3(
 								SELECTOR_LOG_TRANSFER,
@@ -1311,7 +1276,7 @@
 					Some(Ok(PrecompileOutput {
 						exit_status: ExitSucceed::Returned,
 						output: EvmDataWriter::new().write(true).build(),
-						cost: 55760756u64, // 1 weight => 1 gas in mock
+						cost: 30049756u64, // 1 weight => 1 gas in mock
 						logs: LogsBuilder::new(Account::LocalAssetId(0u128).into())
 							.log3(
 								SELECTOR_LOG_TRANSFER,
@@ -1393,7 +1358,7 @@
 					Some(Ok(PrecompileOutput {
 						exit_status: ExitSucceed::Returned,
 						output: EvmDataWriter::new().write(true).build(),
-						cost: 32845000u64, // 1 weight => 1 gas in mock
+						cost: 18309000u64, // 1 weight => 1 gas in mock
 						logs: vec![],
 					}))
 				);
@@ -1467,7 +1432,7 @@
 					Some(Ok(PrecompileOutput {
 						exit_status: ExitSucceed::Returned,
 						output: EvmDataWriter::new().write(true).build(),
-						cost: 32845000u64, // 1 weight => 1 gas in mock
+						cost: 18309000u64, // 1 weight => 1 gas in mock
 						logs: vec![],
 					}))
 				);
@@ -1489,7 +1454,7 @@
 					Some(Ok(PrecompileOutput {
 						exit_status: ExitSucceed::Returned,
 						output: EvmDataWriter::new().write(true).build(),
-						cost: 33303000u64, // 1 weight => 1 gas in mock
+						cost: 18290000u64, // 1 weight => 1 gas in mock
 						logs: vec![],
 					}))
 				);
@@ -1512,7 +1477,7 @@
 					Some(Ok(PrecompileOutput {
 						exit_status: ExitSucceed::Returned,
 						output: EvmDataWriter::new().write(true).build(),
-						cost: 83206756u64, // 1 weight => 1 gas in mock
+						cost: 44001756u64, // 1 weight => 1 gas in mock
 						logs: LogsBuilder::new(Account::LocalAssetId(0u128).into())
 							.log3(
 								SELECTOR_LOG_TRANSFER,
@@ -1570,7 +1535,7 @@
 					Some(Ok(PrecompileOutput {
 						exit_status: ExitSucceed::Returned,
 						output: EvmDataWriter::new().write(true).build(),
-						cost: 23434000u64, // 1 weight => 1 gas in mock
+						cost: 14744000u64, // 1 weight => 1 gas in mock
 						logs: vec![],
 					}))
 				);
@@ -1642,7 +1607,7 @@
 					Some(Ok(PrecompileOutput {
 						exit_status: ExitSucceed::Returned,
 						output: EvmDataWriter::new().write(true).build(),
-						cost: 23434000u64, // 1 weight => 1 gas in mock
+						cost: 14744000u64, // 1 weight => 1 gas in mock
 						logs: vec![],
 					}))
 				);
@@ -1662,7 +1627,7 @@
 					Some(Ok(PrecompileOutput {
 						exit_status: ExitSucceed::Returned,
 						output: EvmDataWriter::new().write(true).build(),
-						cost: 24173000u64, // 1 weight => 1 gas in mock
+						cost: 14833000u64, // 1 weight => 1 gas in mock
 						logs: vec![],
 					}))
 				);
@@ -1685,7 +1650,7 @@
 					Some(Ok(PrecompileOutput {
 						exit_status: ExitSucceed::Returned,
 						output: EvmDataWriter::new().write(true).build(),
-						cost: 83206756u64, // 1 weight => 1 gas in mock
+						cost: 44001756u64, // 1 weight => 1 gas in mock
 						logs: LogsBuilder::new(Account::LocalAssetId(0u128).into())
 							.log3(
 								SELECTOR_LOG_TRANSFER,
@@ -1739,7 +1704,7 @@
 					Some(Ok(PrecompileOutput {
 						exit_status: ExitSucceed::Returned,
 						output: EvmDataWriter::new().write(true).build(),
-						cost: 27466000u64, // 1 weight => 1 gas in mock
+						cost: 16654000u64, // 1 weight => 1 gas in mock
 						logs: vec![],
 					}))
 				);
@@ -1782,7 +1747,7 @@
 					Some(Ok(PrecompileOutput {
 						exit_status: ExitSucceed::Returned,
 						output: EvmDataWriter::new().write(true).build(),
-						cost: 27466000u64, // 1 weight => 1 gas in mock
+						cost: 16654000u64, // 1 weight => 1 gas in mock
 						logs: vec![],
 					}))
 				);
@@ -1831,7 +1796,7 @@
 					Some(Ok(PrecompileOutput {
 						exit_status: ExitSucceed::Returned,
 						output: EvmDataWriter::new().write(true).build(),
-						cost: 24608000u64, // 1 weight => 1 gas in mock
+						cost: 15351000u64, // 1 weight => 1 gas in mock
 						logs: vec![],
 					}))
 				);
@@ -1876,7 +1841,7 @@
 					Some(Ok(PrecompileOutput {
 						exit_status: ExitSucceed::Returned,
 						output: EvmDataWriter::new().write(true).build(),
-						cost: 47914756u64, // 1 weight => 1 gas in mock
+						cost: 26633756u64, // 1 weight => 1 gas in mock
 						logs: LogsBuilder::new(Account::LocalAssetId(0u128).into())
 							.log3(
 								SELECTOR_LOG_TRANSFER,
@@ -1954,7 +1919,7 @@
 					Some(Ok(PrecompileOutput {
 						exit_status: ExitSucceed::Returned,
 						output: EvmDataWriter::new().write(true).build(),
-						cost: 49548000u64, // 1 weight => 1 gas in mock
+						cost: 27654000u64, // 1 weight => 1 gas in mock
 						logs: vec![],
 					}))
 				);
@@ -2068,7 +2033,7 @@
 					Some(Ok(PrecompileOutput {
 						exit_status: ExitSucceed::Returned,
 						output: EvmDataWriter::new().write(true).build(),
-						cost: 49548000u64, // 1 weight => 1 gas in mock
+						cost: 27654000u64, // 1 weight => 1 gas in mock
 						logs: vec![],
 					}))
 				);
@@ -2088,7 +2053,7 @@
 					Some(Ok(PrecompileOutput {
 						exit_status: ExitSucceed::Returned,
 						output: EvmDataWriter::new().write(true).build(),
-						cost: 48163000u64, // 1 weight => 1 gas in mock
+						cost: 27710000u64, // 1 weight => 1 gas in mock
 						logs: vec![],
 					}))
 				);
