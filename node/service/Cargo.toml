--- conflicted
+++ resolved
@@ -24,19 +24,15 @@
 sha3 = { version = "0.9", default-features = false }
 structopt = "0.3"
 tiny-bip39 = { version = "0.8", default-features = false }
-<<<<<<< HEAD
-tokio = { version = "1.12.0", features = ["macros", "sync"] }
-moonbeam-finality-rpc = { path = "../../client/rpc/finality" }
-=======
 tiny-hderive = { version = "0.3.0", default-features = false }
 tokio = { version = "1.12.0", features = [ "macros", "sync" ] }
 trie-root = "0.15.2"
->>>>>>> 20a38490
 
 # Moonbeam
 cli-opt = { package = "moonbeam-cli-opt", path = "../cli-opt" }
 manual-xcm-rpc = { path = "../../client/rpc/manual-xcm" }
 moonbeam-core-primitives = { path = "../../core-primitives" }
+moonbeam-finality-rpc = { path = "../../client/rpc/finality" }
 moonbeam-primitives-ext = { path = "../../primitives/ext" }
 moonbeam-rpc-debug = { path = "../../client/rpc/debug" }
 moonbeam-rpc-primitives-debug = { path = "../../primitives/rpc/debug" }
