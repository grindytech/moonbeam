--- conflicted
+++ resolved
@@ -103,24 +103,6 @@
 pallet-ethereum = { git = "https://github.com/purestake/frontier", branch = "moonbeam-polkadot-v0.9.23" }
 
 # Cumulus / Nimbus
-<<<<<<< HEAD
-cumulus-client-cli = { git = "https://github.com/paritytech/cumulus", branch = "polkadot-v0.9.20" }
-cumulus-client-collator = { git = "https://github.com/paritytech/cumulus", branch = "polkadot-v0.9.20" }
-cumulus-client-consensus-common = { git = "https://github.com/paritytech/cumulus", branch = "polkadot-v0.9.20" }
-cumulus-client-consensus-relay-chain = { git = "https://github.com/paritytech/cumulus", branch = "polkadot-v0.9.20" }
-cumulus-client-network = { git = "https://github.com/paritytech/cumulus", branch = "polkadot-v0.9.20" }
-cumulus-client-service = { git = "https://github.com/paritytech/cumulus", branch = "polkadot-v0.9.20" }
-cumulus-primitives-core = { git = "https://github.com/paritytech/cumulus", branch = "polkadot-v0.9.20" }
-cumulus-primitives-parachain-inherent = { git = "https://github.com/paritytech/cumulus", branch = "polkadot-v0.9.20" }
-cumulus-relay-chain-inprocess-interface = { git = "https://github.com/paritytech/cumulus", branch = "polkadot-v0.9.20" }
-cumulus-relay-chain-interface = { git = "https://github.com/paritytech/cumulus", branch = "polkadot-v0.9.20" }
-cumulus-relay-chain-rpc-interface = { git = "https://github.com/paritytech/cumulus", branch = "polkadot-v0.9.20" }
-cumulus-test-relay-sproof-builder = { git = "https://github.com/paritytech/cumulus", branch = "polkadot-v0.9.20" }
-nimbus-consensus = { git = "https://github.com/purestake/nimbus", branch = "amar-cherrypick-digest-provider" }
-# TODO we should be able to depend only on the primitives crate once we move the inherent data provider there.
-nimbus-primitives = { git = "https://github.com/purestake/nimbus", branch = "amar-cherrypick-digest-provider" }
-pallet-author-inherent = { git = "https://github.com/purestake/nimbus", branch = "amar-cherrypick-digest-provider" }
-=======
 cumulus-client-cli = { git = "https://github.com/paritytech/cumulus", branch = "polkadot-v0.9.23" }
 cumulus-client-collator = { git = "https://github.com/paritytech/cumulus", branch = "polkadot-v0.9.23" }
 cumulus-client-consensus-common = { git = "https://github.com/paritytech/cumulus", branch = "polkadot-v0.9.23" }
@@ -137,7 +119,6 @@
 # TODO we should be able to depend only on the primitives crate once we move the inherent data provider there.
 nimbus-primitives = { git = "https://github.com/purestake/nimbus", branch = "moonbeam-polkadot-v0.9.23" }
 pallet-author-inherent = { git = "https://github.com/purestake/nimbus", branch = "moonbeam-polkadot-v0.9.23" }
->>>>>>> 1696bb57
 
 # Polkadot
 polkadot-cli = { git = "https://github.com/paritytech/polkadot", branch = "release-v0.9.23" }
